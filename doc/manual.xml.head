--- conflicted
+++ resolved
@@ -8870,10 +8870,7 @@
 
 		<itemizedlist>
 			<listitem><para><ulink url="http://www.neomutt.org/">NeoMutt Project</ulink></para></listitem>
-<<<<<<< HEAD
 			<listitem><para><link linkend="notmuch">notmuch patch</link></para></listitem>
-=======
->>>>>>> 359c0c4f
 		</itemizedlist>
 	</sect2>
 
@@ -10650,7 +10647,7 @@
 			<listitem><para>mutt-1.5.24</para></listitem>
 		</itemizedlist>
 
-		<para>This patch is part of the <ulink url="https://github.com/neomutt/neomutt/wiki">NeoMutt Project</ulink>.</para>
+		<para>This patch is part of the <ulink url="http://www.neomutt.org/">NeoMutt Project</ulink>.</para>
 	</sect2>
 
 	<sect2 id="ifdef-intro">
@@ -10774,7 +10771,7 @@
 		<title>See Also</title>
 
 		<itemizedlist>
-			<listitem><para><ulink url="https://github.com/neomutt/neomutt/wiki">NeoMutt Project</ulink></para></listitem>
+			<listitem><para><ulink url="http://www.neomutt.org/">NeoMutt Project</ulink></para></listitem>
 		</itemizedlist>
 	</sect2>
 
