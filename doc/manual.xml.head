<?xml version="1.0" standalone="no"?>
<!DOCTYPE book PUBLIC "-//OASIS//DTD DocBook XML V4.2//EN"
  "http://www.oasis-open.org/docbook/xml/4.2/docbookx.dtd">
<book>

<bookinfo>
<title>The Mutt E-Mail Client</title>
<author>
<firstname>Michael</firstname><surname>Elkins</surname>
<email>me@cs.hmc.edu</email>
</author>
<releaseinfo>version @VERSION@</releaseinfo>

<abstract>
<para>
<quote>All mail clients suck.  This one just sucks less.</quote> &mdash;
me, circa 1995
</para>
</abstract>
</bookinfo>

<chapter id="intro">
<title>Introduction</title>

<para>
<emphasis role="bold">Mutt</emphasis> is a small but very powerful
text-based MIME mail client.  Mutt is highly configurable, and is well
suited to the mail power user with advanced features like key bindings,
keyboard macros, mail threading, regular expression searches and a
powerful pattern matching language for selecting groups of messages.
</para>

<sect1 id="homepage">
<title>Mutt Home Page</title>

<para>
The official homepage can be found at
<ulink url="http://www.mutt.org/">http://www.mutt.org/</ulink>.
</para>

</sect1>

<sect1 id="muttlists">
<title>Mailing Lists</title>

<para>
To subscribe to one of the following mailing lists, send a message with
the word <emphasis>subscribe</emphasis> in the body to
<emphasis>list-name</emphasis><literal>-request@mutt.org</literal>.
</para>

<itemizedlist>
<listitem>

<para>
<email>mutt-announce-request@mutt.org</email> &mdash; low traffic list for
announcements
</para>
</listitem>
<listitem>

<para>
<email>mutt-users-request@mutt.org</email> &mdash; help, bug reports and
feature requests
</para>
</listitem>
<listitem>

<para>
<email>mutt-dev-request@mutt.org</email> &mdash; development mailing list
</para>
</listitem>

</itemizedlist>

<para>
All messages posted to <emphasis>mutt-announce</emphasis> are
automatically forwarded to <emphasis>mutt-users</emphasis>, so you do
not need to be subscribed to both lists.
</para>

</sect1>

<sect1 id="distribution">
<title>Getting Mutt</title>

<para>
Mutt releases can be downloaded from <ulink
url="ftp://ftp.mutt.org/mutt/">ftp://ftp.mutt.org/mutt/</ulink>.  For a
list of mirror sites, please refer to <ulink
url="http://www.mutt.org/download.html">http://www.mutt.org/download.html</ulink>.
</para>

<para>
For nightly tarballs and version control access, please refer to the
<ulink url="http://dev.mutt.org/">Mutt development site</ulink>.
</para>

</sect1>

<sect1 id="irc">
<title>Mutt Online Resources</title>

<variablelist>

<varlistentry>
<term>Bug Tracking System</term>
<listitem>
<para>
The official Mutt bug tracking system can be found at
<ulink url="http://bugs.mutt.org/">http://bugs.mutt.org/</ulink>
</para>
</listitem>
</varlistentry>

<varlistentry>
<term>Wiki</term>
<listitem>
<para>
An (unofficial) wiki can be found
at <ulink url="http://wiki.mutt.org/">http://wiki.mutt.org/</ulink>.
</para>
</listitem>
</varlistentry>

<varlistentry>
<term>IRC</term>
<listitem>
<para>
For the IRC user community, visit channel <emphasis>#mutt</emphasis> on
<ulink url="http://www.freenode.net/">irc.freenode.net</ulink>.
</para>
</listitem>
</varlistentry>

<varlistentry>
<term>USENET</term>
<listitem>
<para>
For USENET, see the newsgroup <ulink url="news:comp.mail.mutt">comp.mail.mutt</ulink>.
</para>
</listitem>
</varlistentry>

</variablelist>

</sect1>

<sect1 id="contrib">
<title>Contributing to Mutt</title>

<para>
There are various ways to contribute to the Mutt project.
</para>

<para>
Especially for new users it may be helpful to meet other new and
experienced users to chat about Mutt, talk about problems and share
tricks.
</para>

<para>
Since translations of Mutt into other languages are highly appreciated,
the Mutt developers always look for skilled translators that help
improve and continue to maintain stale translations.
</para>

<para>
For contributing code patches for new features and bug fixes, please
refer to the developer pages at
<ulink url="http://dev.mutt.org/">http://dev.mutt.org/</ulink> for more details.
</para>

</sect1>

<sect1 id="typo">
<title>Typographical Conventions</title>

<para>
This section lists typographical conventions followed throughout this
manual. See table <xref linkend="tab-typo"/> for typographical
conventions for special terms.
</para>

<table id="tab-typo">
<title>Typographical conventions for special terms</title>
<tgroup cols="2">
<thead>
<row><entry>Item</entry><entry>Refers to...</entry></row>
</thead>
<tbody>
<row><entry><literal>printf(3)</literal></entry><entry>UNIX manual pages, execute <literal>man 3 printf</literal></entry></row>
<row><entry><literal>&lt;PageUp&gt;</literal></entry><entry>named keys</entry></row>
<row><entry><literal>&lt;create-alias&gt;</literal></entry><entry>named Mutt function</entry></row>
<row><entry><literal>^G</literal></entry><entry>Control+G key combination</entry></row>
<row><entry>$mail_check</entry><entry>Mutt configuration option</entry></row>
<row><entry><literal>$HOME</literal></entry><entry>environment variable</entry></row>
</tbody>
</tgroup>
</table>

<para>
Examples are presented as:
</para>

<screen>
mutt -v
</screen>

<para>
Within command synopsis, curly brackets (<quote>{}</quote>) denote a set
of options of which one is mandatory, square brackets
(<quote>[]</quote>) denote optional arguments, three dots
denote that the argument may be repeated arbitrary times.
</para>

</sect1>

<sect1 id="copyright">
<title>Copyright</title>

<para>
Mutt is Copyright &copy; 1996-2016 Michael R. Elkins
<email>me@mutt.org</email> and others.
</para>

<para>
This program is free software; you can redistribute it and/or modify it
under the terms of the GNU General Public License as published by the
Free Software Foundation; either version 2 of the License, or (at your
option) any later version.
</para>

<para>
This program is distributed in the hope that it will be useful, but
WITHOUT ANY WARRANTY; without even the implied warranty of
MERCHANTABILITY or FITNESS FOR A PARTICULAR PURPOSE.  See the GNU
General Public License for more details.
</para>

<para>
You should have received a copy of the GNU General Public License along
with this program; if not, write to the Free Software Foundation, Inc.,
51 Franklin Street, Fifth Floor, Boston, MA 02110-1301, USA.
</para>

</sect1>

</chapter>

<chapter id="gettingstarted">
<title>Getting Started</title>

<para>
This section is intended as a brief overview of how to use Mutt.  There
are many other features which are described elsewhere in the manual.
There is even more information available in the Mutt FAQ and various web
pages. See the <ulink url="http://www.mutt.org/">Mutt homepage</ulink>
for more details.
</para>

<para>
The keybindings described in this section are the defaults as
distributed.  Your local system administrator may have altered the
defaults for your site.  You can always type <quote>?</quote> in any
menu to display the current bindings.
</para>

<para>
The first thing you need to do is invoke Mutt, simply by typing
<literal>mutt</literal> at the command line.  There are various
command-line options, see either the Mutt man page or the <link
linkend="commandline">reference</link>.
</para>

<sect1 id="core-concepts">
<title>Core Concepts</title>

<para>
Mutt is a text-based application which interacts with users through
different menus which are mostly line-/entry-based or page-based. A
line-based menu is the so-called <quote>index</quote> menu (listing all
messages of the currently opened folder) or the <quote>alias</quote>
menu (allowing you to select recipients from a list). Examples for
page-based menus are the <quote>pager</quote> (showing one message at a
time) or the <quote>help</quote> menu listing all available key
bindings.
</para>

<para>
The user interface consists of a context sensitive help line at the top,
the menu's contents followed by a context sensitive status line and
finally the command line. The command line is used to display
informational and error messages as well as for prompts and for entering
interactive commands.
</para>

<para>
Mutt is configured through variables which, if the user wants to
permanently use a non-default value, are written to configuration
files. Mutt supports a rich config file syntax to make even complex
configuration files readable and commentable.
</para>

<para>
Because Mutt allows for customizing almost all key bindings, there are
so-called <quote>functions</quote> which can be executed manually (using
the command line) or in macros. Macros allow the user to bind a sequence
of commands to a single key or a short key sequence instead of repeating
a sequence of actions over and over.
</para>

<para>
Many commands (such as saving or copying a message to another folder)
can be applied to a single message or a set of messages (so-called
<quote>tagged</quote> messages). To help selecting messages, Mutt
provides a rich set of message patterns (such as recipients, sender,
body contents, date sent/received, etc.) which can be combined into
complex expressions using the boolean <emphasis>and</emphasis> and
<emphasis>or</emphasis> operations as well as negating. These patterns
can also be used to (for example) search for messages or to limit the
index to show only matching messages.
</para>

<para>
Mutt supports a <quote>hook</quote> concept which allows the user to
execute arbitrary configuration commands and functions in certain
situations such as entering a folder, starting a new message or replying
to an existing one. These hooks can be used to highly customize Mutt's
behavior including managing multiple identities, customizing the
display for a folder or even implementing auto-archiving based on a
per-folder basis and much more.
</para>

<para>
Besides an interactive mode, Mutt can also be used as a command-line
tool only send messages. It also supports a
<literal>mailx(1)</literal>-compatible interface, see <xref
linkend="tab-commandline-options"/> for a complete list of command-line
options.
</para>

</sect1>

<sect1 id="concept-screens-and-menus">
<title>Screens and Menus</title>

<sect2 id="intro-index">
<title>Index</title>

<para>
The index is the screen that you usually see first when you start
Mutt. It gives an overview over your emails in the currently opened
mailbox. By default, this is your system mailbox.  The information you
see in the index is a list of emails, each with its number on the left,
its flags (new email, important email, email that has been forwarded or
replied to, tagged email, ...), the date when email was sent, its
sender, the email size, and the subject. Additionally, the index also
shows thread hierarchies: when you reply to an email, and the other
person replies back, you can see the other person's email in a
"sub-tree" below.  This is especially useful for personal email between
a group of people or when you've subscribed to mailing lists.
</para>

</sect2>

<sect2 id="intro-pager">
<title>Pager</title>

<para>
The pager is responsible for showing the email content. On the top of
the pager you have an overview over the most important email headers
like the sender, the recipient, the subject, and much more
information. How much information you actually see depends on your
configuration, which we'll describe below.
</para>

<para>
Below the headers, you see the email body which usually contains the
message. If the email contains any attachments, you will see more
information about them below the email body, or, if the attachments are
text files, you can view them directly in the pager.
</para>

<para>
To give the user a good overview, it is possible to configure Mutt to
show different things in the pager with different colors. Virtually
everything that can be described with a regular expression can be
colored, e.g. URLs, email addresses or smileys.
</para>

</sect2>

<sect2 id="intro-browser">
<title>File Browser</title>

<para>
The file browser is the interface to the local or remote file
system. When selecting a mailbox to open, the browser allows custom
sorting of items, limiting the items shown by a regular expression and a
freely adjustable format of what to display in which way. It also allows
for easy navigation through the file system when selecting file(s) to
attach to a message, select multiple files to attach and many more.
</para>

</sect2>

<sect2 id="intro-sidebar">
  <title>Sidebar</title>
  <para>
    The Sidebar shows a list of all your mailboxes.  The list can be
    turned on and off, it can be themed and the list style can be
    configured.
  </para>
  <para>
    This part of the manual is suitable for beginners.
    If you already know Mutt you could skip ahead to the main
    <link linkend="sidebar">Sidebar guide</link>.
    If you just want to get started, you could use the sample
    <link linkend="sidebar-muttrc">Sidebar muttrc</link>.
  </para>
  <para>
    This version of Sidebar is based on Terry Chan's
    <ulink url="http://www.lunar-linux.org/mutt-sidebar/">2015-11-11 release</ulink>.
    It contains many
    <emphasis role="bold"><link linkend="intro-sidebar-features">new features</link></emphasis>,
    lots of
    <emphasis role="bold"><link linkend="intro-sidebar-bugfixes">bugfixes</link></emphasis>
    and a generous helping of
    <emphasis role="bold">new documentation</emphasis> which you are already reading.
  </para>
  <para>
    To check if Mutt supports <quote>Sidebar</quote>, look for the string
    <literal>+USE_SIDEBAR</literal> in the mutt version.
  </para>
<screen>
mutt -v
</screen>
  <para>
    <emphasis role="bold">Let's turn on the Sidebar:</emphasis>
  </para>
  <screen>set sidebar_visible</screen>
  <para>
    You will see something like this.
    A list of mailboxes on the left.
    A list of emails, from the selected mailbox, on the right.
  </para>
<screen>
<emphasis role="indicator">Fruit [1]     3/8</emphasis>|  1    + Jan 24  Rhys Lee         (192)  Yew
Animals [1]   2/6|  2    + Feb 11  Grace Hall       (167)  Ilama
Cars            4|  3      Feb 23  Aimee Scott      (450)  Nectarine
Seas          1/7|  4    ! Feb 28  Summer Jackson   (264)  Lemon
                 |  5      Mar 07  Callum Harrison  (464)  Raspberry
                 |<emphasis role="indicator">  6 N  + Mar 24  Samuel Harris    (353)  Tangerine          </emphasis>
                 |  7 N  + Sep 05  Sofia Graham     (335)  Cherry
                 |  8 N    Sep 16  Ewan Brown       (105)  Ugli
                 |
                 |
</screen>
<para>
  This user has four mailboxes: <quote>Fruit</quote>,
  <quote>Cars</quote>, <quote>Animals</quote> and
  <quote>Seas</quote>.
</para>
<para>
  The current, open, mailbox is <quote>Fruit</quote>.  We can
  also see information about the other mailboxes.  For example:
  The <quote>Animals</quote> mailbox contains, 1 flagged email, 2
  new emails out of a total of 6 emails.
</para>
  <sect3 id="intro-sidebar-navigation">
    <title>Navigation</title>
    <para>
      The Sidebar adds some new <link linkend="sidebar-functions">functions</link>
      to Mutt.
    </para>
    <para>
      The user pressed the <quote>c</quote> key to
      <literal>&lt;change-folder&gt;</literal> to the
      <quote>Animals</quote> mailbox.  The Sidebar automatically
      updated the indicator to match.
    </para>
<screen>
Fruit [1]     3/8|  1      Jan 03  Tia Gibson       (362)  Caiman
<emphasis role="indicator">Animals [1]   2/6</emphasis>|  2    + Jan 22  Rhys Lee         ( 48)  Dolphin
Cars            4|  3    ! Aug 16  Ewan Brown       (333)  Hummingbird
Seas          1/7|  4      Sep 25  Grace Hall       ( 27)  Capybara
                 |<emphasis role="indicator">  5 N  + Nov 12  Evelyn Rogers    (453)  Tapir              </emphasis>
                 |  6 N  + Nov 16  Callum Harrison  (498)  Hedgehog
                 |
                 |
                 |
                 |
</screen>
    <para>
      Let's map some functions:
    </para>
<screen>
bind index,pager \CP sidebar-prev       <emphasis role="comment"># Ctrl-Shift-P - Previous Mailbox</emphasis>
bind index,pager \CN sidebar-next       <emphasis role="comment"># Ctrl-Shift-N - Next Mailbox</emphasis>
bind index,pager \CO sidebar-open       <emphasis role="comment"># Ctrl-Shift-O - Open Highlighted Mailbox</emphasis>
</screen>
    <para>
      Press <quote>Ctrl-Shift-N</quote> (Next mailbox) twice will
      move the Sidebar <emphasis role="bold">highlight</emphasis> to
      down to the <quote>Seas</quote> mailbox.
    </para>
<screen>
Fruit [1]     3/8|  1      Jan 03  Tia Gibson       (362)  Caiman
<emphasis role="indicator">Animals [1]   2/6</emphasis>|  2    + Jan 22  Rhys Lee         ( 48)  Dolphin
Cars            4|  3    ! Aug 16  Ewan Brown       (333)  Hummingbird
<emphasis role="highlight">Seas          1/7</emphasis>|  4      Sep 25  Grace Hall       ( 27)  Capybara
                 |<emphasis role="indicator">  5 N  + Nov 12  Evelyn Rogers    (453)  Tapir              </emphasis>
                 |  6 N  + Nov 16  Callum Harrison  (498)  Hedgehog
                 |
                 |
                 |
                 |
</screen>
    <note>
      Functions <literal>&lt;sidebar-next&gt;</literal> and
      <literal>&lt;sidebar-prev&gt;</literal> move the Sidebar
      <emphasis role="bold">highlight</emphasis>.
      They <emphasis role="bold">do not</emphasis> change the open
      mailbox.
    </note>
    <para>
      Press <quote>Ctrl-Shift-O</quote>
      (<literal>&lt;sidebar-open&gt;</literal>)
      to open the highlighted mailbox.
    </para>
<screen>
Fruit [1]     3/8|  1    ! Mar 07  Finley Jones     (139)  Molucca Sea
Animals [1]   2/6|  2    + Mar 24  Summer Jackson   ( 25)  Arafura Sea
Cars            4|  3    + Feb 28  Imogen Baker     (193)  Pechora Sea
<emphasis role="indicator">Seas          1/7</emphasis>|<emphasis role="indicator">  4 N  + Feb 23  Isla Hussain     (348)  Balearic Sea       </emphasis>
                 |
                 |
                 |
                 |
                 |
                 |
</screen>
  </sect3>
  <sect3 id="intro-sidebar-features">
    <title>Features</title>
    <para>
      The Sidebar shows a list of mailboxes in a panel.
    <para>
    </para>
      Everything about the Sidebar can be configured.
    </para>
    <itemizedlist>
    <title><link linkend="intro-sidebar-basics">State of the Sidebar</link></title>
      <listitem><para>Visibility</para></listitem>
      <listitem><para>Width</para></listitem>
    </itemizedlist>
    <itemizedlist>
    <title><link linkend="intro-sidebar-limit">Which mailboxes are displayed</link></title>
      <listitem><para>Display all</para></listitem>
      <listitem><para>Limit to mailboxes with new mail</para></listitem>
      <listitem><para>Whitelist mailboxes to display always</para></listitem>
    </itemizedlist>
    <itemizedlist>
    <title><link linkend="sidebar-sort">The order in which mailboxes are displayed</link></title>
    <title></title>
      <listitem><para>Unsorted (order of mailboxes commands)</para></listitem>
      <listitem><para>Sorted alphabetically</para></listitem>
      <listitem><para>Sorted by number of new mails</para></listitem>
    </itemizedlist>
    <itemizedlist>
    <title><link linkend="intro-sidebar-colors">Color</link></title>
      <listitem><para>Sidebar indicators and divider</para></listitem>
      <listitem><para>Mailboxes depending on their type</para></listitem>
      <listitem><para>Mailboxes depending on their contents</para></listitem>
    </itemizedlist>
    <itemizedlist>
    <title><link linkend="sidebar-functions">Key bindings</link></title>
      <listitem><para>Hide/Unhide the Sidebar</para></listitem>
      <listitem><para>Select previous/next mailbox</para></listitem>
      <listitem><para>Select previous/next mailbox with new mail</para></listitem>
      <listitem><para>Page up/down through a list of mailboxes</para></listitem>
    </itemizedlist>
    <itemizedlist>
    <title>Misc</title>
      <listitem><para><link linkend="intro-sidebar-format">Formatting string for mailbox</link></para></listitem>
      <listitem><para><link linkend="sidebar-next-new-wrap">Wraparound searching</link></para></listitem>
      <listitem><para><link linkend="intro-sidebar-abbrev">Flexible mailbox abbreviations</link></para></listitem>
      <listitem><para>Support for Unicode mailbox names (utf-8)</para></listitem>
    </itemizedlist>
  </sect3>
  <sect3 id="intro-sidebar-display">
    <title>Display</title>
    <para>
      Everything about the Sidebar can be configured.
    </para>
    <itemizedlist>
      <title>For a quick reference:</title>
      <listitem><para><link linkend="sidebar-variables">Sidebar variables to set</link> </para></listitem>
      <listitem><para><link linkend="sidebar-colors">Sidebar colors to apply</link></para></listitem>
      <listitem><para><link linkend="sidebar-sort">Sidebar sort methods</link></para></listitem>
    </itemizedlist>
    <sect4 id="intro-sidebar-basics">
      <title>Sidebar Basics</title>
      <para>
        The most important variable is <literal>$sidebar_visible</literal>.
        You can set this in your <quote>muttrc</quote>, or bind a key to the
        function <literal>&lt;sidebar-toggle-visible&gt;</literal>.
      </para>
<screen>
set sidebar_visible                         <emphasis role="comment"># Make the Sidebar visible by default</emphasis>
bind index,pager B sidebar-toggle-visible   <emphasis role="comment"># Use 'B' to switch the Sidebar on and off</emphasis>
</screen>
      <para>
        Next, decide how wide you want the Sidebar to be.  25
        characters might be enough for the mailbox name and some numbers.
    Remember, you can hide/show the Sidebar at the press of button.
    </para>
    <para>
    Finally, you might want to change the divider character.
    By default, Sidebar draws an ASCII line between it and the Index panel
        If your terminal supports it, you can use a Unicode line-drawing character.
      </para>
<screen>
set sidebar_width = 25                  <emphasis role="comment"># Plenty of space</emphasis>
set sidebar_divider_char = '│'          <emphasis role="comment"># Pretty line-drawing character</emphasis>
</screen>
    </sect4>
    <sect4 id="intro-sidebar-format">
      <title>Sidebar Format String</title>
      <para>
        <literal>$sidebar_format</literal> allows you to customize the Sidebar display.
        For an introduction, read <link linkend="index-format">format strings</link>
        including the section about <link linkend="formatstrings-conditionals">conditionals</link>.
      </para>
      <para>
        The default value is <literal>%B%?F? [%F]?%* %?N?%N/?%S</literal>
      </para>
      <itemizedlist>
        <title>Which breaks down as:</title>
        <listitem><para><literal>%B</literal> - Mailbox name</para></listitem>
        <listitem><para><literal>%?F? [%F]?</literal> - If flagged emails <literal>[%F]</literal>, otherwise nothing</para></listitem>
        <listitem><para><literal>%* </literal> - Pad with spaces</para></listitem>
        <listitem><para><literal>%?N?%N/?</literal> - If new emails <literal>%N/</literal>, otherwise nothing</para></listitem>
        <listitem><para><literal>%S</literal> - Total number of emails</para></listitem>
      </itemizedlist>
      <table>
        <title>sidebar_format</title>
        <tgroup cols="3">
          <thead>
            <row>
              <entry>Format</entry>
              <entry>Notes</entry>
              <entry>Description</entry>
            </row>
          </thead>
          <tbody>
            <row>
              <entry>%B</entry>
              <entry></entry>
              <entry>Name of the mailbox</entry>
            </row>
            <row>
              <entry>%S</entry>
              <entry>*</entry>
              <entry>Size of mailbox (total number of messages)</entry>
            </row>
            <row>
              <entry>%N</entry>
              <entry>*</entry>
              <entry>Number of New messages in the mailbox</entry>
            </row>
            <row>
              <entry>%F</entry>
              <entry>*</entry>
              <entry>Number of Flagged messages in the mailbox</entry>
            </row>
            <row>
              <entry>%!</entry>
              <entry></entry>
              <entry>
                <quote>!</quote>: one flagged message;
                <quote>!!</quote>: two flagged messages;
                <quote>n!</quote>: n flagged messages (for n &gt; 2).
                Otherwise prints nothing.
              </entry>
            </row>
            <row>
              <entry>%d</entry>
              <entry>* ‡</entry>
              <entry>Number of deleted messages</entry>
            </row>
            <row>
              <entry>%L</entry>
              <entry>* ‡</entry>
              <entry>Number of messages after limiting</entry>
            </row>
            <row>
              <entry>%t</entry>
              <entry>* ‡</entry>
              <entry>Number of tagged messages</entry>
            </row>
            <row>
              <entry>%&gt;X</entry>
              <entry></entry>
              <entry>Right justify the rest of the string and pad with <quote>X</quote></entry>
            </row>
            <row>
              <entry>%|X</entry>
              <entry></entry>
              <entry>Pad to the end of the line with
              <quote>X</quote></entry>
            </row>
            <row>
              <entry>%*X</entry>
              <entry></entry>
              <entry>Soft-fill with character <quote>X</quote>as pad</entry>
            </row>
          </tbody>
        </tgroup>
      </table>
      <para>
      * = Can be optionally printed if nonzero
      </para>
      <para>
      ‡ = Only applicable to the current folder
      </para>
      <para>
        Here are some examples.
        They show the number of (F)lagged, (N)ew and (S)ize.
      </para>
      <table>
        <title>sidebar_format</title>
        <tgroup cols="2">
          <thead>
            <row>
              <entry>Format</entry>
              <entry>Example</entry>
            </row>
          </thead>
          <tbody>
            <row>
              <entry><literal>%B%?F? [%F]?%* %?N?%N/?%S</literal></entry>
              <entry><screen>mailbox [F]            N/S</screen></entry>
            </row>
            <row>
              <entry><literal>%B%* %F:%N:%S</literal></entry>
              <entry><screen>mailbox              F:N:S</screen></entry>
            </row>
            <row>
              <entry><literal>%B %?N?(%N)?%* %S</literal></entry>
              <entry><screen>mailbox (N)              S</screen></entry>
            </row>
            <row>
              <entry><literal>%B%* ?F?%F/?%N</literal></entry>
              <entry><screen>mailbox                F/S</screen></entry>
            </row>
          </tbody>
        </tgroup>
      </table>
    </sect4>
    <sect4 id="intro-sidebar-abbrev">
      <title>Abbreviating Mailbox Names</title>
      <para>
        <literal>$sidebar_delim_chars</literal> tells Sidebar
        how to split up mailbox paths.  For local directories
        use <quote>/</quote>; for IMAP folders use <quote>.</quote>
      </para>
      <sect5 id="intro-sidebar-abbrev-ex1">
        <title>Example 1</title>
        <para>
          This example works well if your mailboxes have unique names
          after the last separator.
        </para>
        <para>
          Add some mailboxes of diffent depths.
        </para>
<screen>
set folder="~/mail"
mailboxes =fruit/apple          =fruit/banana          =fruit/cherry
mailboxes =water/sea/sicily     =water/sea/archipelago =water/sea/sibuyan
mailboxes =water/ocean/atlantic =water/ocean/pacific   =water/ocean/arctic
</screen>
        <para>
          Shorten the names:
        </para>
<screen>
set sidebar_short_path                  <emphasis role="comment"># Shorten mailbox names</emphasis>
set sidebar_delim_chars="/"             <emphasis role="comment"># Delete everything up to the last / character</emphasis>
</screen>
        <para>
          The screenshot below shows what the Sidebar would look like
          before and after shortening.
        </para>
<screen>
|fruit/apple                            |apple
|fruit/banana                           |banana
|fruit/cherry                           |cherry
|water/sea/sicily                       |sicily
|water/sea/archipelago                  |archipelago
|water/sea/sibuyan                      |sibuyan
|water/ocean/atlantic                   |atlantic
|water/ocean/pacific                    |pacific
|water/ocean/arctic                     |arctic
</screen>
      </sect5>
      <sect5 id="intro-sidebar-abbrev-ex2">
        <title>Example 2</title>
        <para>
          This example works well if you have lots of mailboxes which are arranged
          in a tree.
        </para>
        <para>
          Add some mailboxes of diffent depths.
        </para>
<screen>
set folder="~/mail"
mailboxes =fruit
mailboxes =fruit/apple =fruit/banana =fruit/cherry
mailboxes =water
mailboxes =water/sea
mailboxes =water/sea/sicily =water/sea/archipelago =water/sea/sibuyan
mailboxes =water/ocean
mailboxes =water/ocean/atlantic =water/ocean/pacific =water/ocean/arctic
</screen>
        <para>
          Shorten the names:
        </para>
<screen>
set sidebar_short_path                  <emphasis role="comment"># Shorten mailbox names</emphasis>
set sidebar_delim_chars="/"             <emphasis role="comment"># Delete everything up to the last / character</emphasis>
set sidebar_folder_indent               <emphasis role="comment"># Indent folders whose names we've shortened</emphasis>
set sidebar_indent_string="  "          <emphasis role="comment"># Indent with two spaces</emphasis>
</screen>
        <para>
          The screenshot below shows what the Sidebar would look like
          before and after shortening.
        </para>
<screen>
|fruit                                  |fruit
|fruit/apple                            |  apple
|fruit/banana                           |  banana
|fruit/cherry                           |  cherry
|water                                  |water
|water/sea                              |  sea
|water/sea/sicily                       |    sicily
|water/sea/archipelago                  |    archipelago
|water/sea/sibuyan                      |    sibuyan
|water/ocean                            |  ocean
|water/ocean/atlantic                   |    atlantic
|water/ocean/pacific                    |    pacific
|water/ocean/arctic                     |    arctic
</screen>
        <para>
          Sometimes, it will be necessary to add mailboxes, that you
          don't use, to fill in part of the tree.  This will trade
          vertical space for horizonal space (but it looks good).
        </para>
      </sect5>
    </sect4>
    <sect4 id="intro-sidebar-limit">
      <title>Limiting the Number of Mailboxes</title>
      <para>
        If you have a lot of mailboxes, sometimes it can be useful to hide
        the ones you aren't using.  <literal>$sidebar_new_mail_only</literal>
        tells Sidebar to only show mailboxes that contain new, or flagged, email.
      </para>
      <para>
        If you want some mailboxes to be always visible, then use the
        <literal>sidebar_whitelist</literal> command.  It takes a list of
        mailboxes as parameters.
      </para>
<screen>
set sidebar_new_mail_only               <emphasis role="comment"># Only mailboxes with new/flagged email</emphasis>
sidebar_whitelist fruit fruit/apple     <emphasis role="comment"># Always display these two mailboxes</emphasis>
</screen>
    </sect4>
  </sect3>
  <sect3 id="intro-sidebar-colors">
    <title>Colors</title>
    <para>
      Here is a sample color scheme:
    </para>
<screen>
color sidebar_indicator default color17         <emphasis role="comment"># Dark blue background</emphasis>
color sidebar_highlight white   color238        <emphasis role="comment"># Grey background</emphasis>
color sidebar_spoolfile yellow  default         <emphasis role="comment"># Yellow</emphasis>
color sidebar_new       green   default         <emphasis role="comment"># Green</emphasis>
color sidebar_flagged   red     default         <emphasis role="comment"># Red</emphasis>
color sidebar_divider   color8  default         <emphasis role="comment"># Dark grey</emphasis>
</screen>
    <para>
      There is a priority order when coloring Sidebar mailboxes.
      e.g.  If a mailbox has new mail it will have the
      <literal>sidebar_new</literal> color, even if it also contains
      flagged mails.
    </para>
    <table id="table-intro-sidebar-colors">
      <title>Sidebar Color Priority</title>
      <tgroup cols="3">
        <thead>
          <row>
            <entry>Priority</entry>
            <entry>Color</entry>
            <entry>Description</entry>
          </row>
        </thead>
        <tbody>
          <row>
            <entry>Highest</entry>
            <entry><literal>sidebar_indicator</literal></entry>
            <entry>Mailbox is open</entry>
          </row>
          <row>
            <entry></entry>
            <entry><literal>sidebar_highlight</literal></entry>
            <entry>Mailbox is highlighed</entry>
          </row>
          <row>
            <entry></entry>
            <entry><literal>sidebar_spoolfile</literal></entry>
            <entry>Mailbox is the spoolfile (receives incoming mail)</entry>
          </row>
          <row>
            <entry></entry>
            <entry><literal>sidebar_new</literal></entry>
            <entry>Mailbox contains new mail</entry>
          </row>
          <row>
            <entry></entry>
            <entry><literal>sidebar_flagged</literal></entry>
            <entry>Mailbox contains flagged mail</entry>
          </row>
          <row>
            <entry>Lowest</entry>
            <entry>(None)</entry>
            <entry>Mailbox does not match above</entry>
          </row>
        </tbody>
      </tgroup>
    </table>
  </sect3>
  <sect3 id="intro-sidebar-bugfixes">
    <title>Bug-fixes</title>
    <para>
      If you haven't used Sidebar before, you can ignore this section.
    </para>
    <para>
      These bugs have been fixed since the previous Sidebar release: 2015-11-11.
    </para>
    <itemizedlist>
      <listitem><para>Fix bug when starting in compose mode</para></listitem>
      <listitem><para>Fix bug with empty sidebar_divider_char string</para></listitem>
      <listitem><para>Fix bug with header wrapping</para></listitem>
      <listitem><para>Correctly handle utf8 character sequences</para></listitem>
      <listitem><para>Fix a bug in mh_buffy_update</para></listitem>
      <listitem><para>Fix refresh -- time overflowed short</para></listitem>
      <listitem><para>Protect against empty format strings</para></listitem>
      <listitem><para>Limit Sidebar width to COLS</para></listitem>
      <listitem><para>Handle unmailboxes * safely</para></listitem>
      <listitem><para>Refresh Sidebar after timeout</para></listitem>
    </itemizedlist>
  </sect3>
  <sect3 id="intro-sidebar-config-changes">
    <title>Config Changes</title>
    <para>
      If you haven't used Sidebar before, you can ignore this section.
    </para>
    <para>
      Some of the Sidebar config has been changed to make its meaning clearer.
      These changes have been made since the previous Sidebar release: 2015-11-11.
    </para>
    <table id="table-intro-sidebar-config-changes">
      <title>Config Changes</title>
      <tgroup cols="2">
        <thead>
          <row>
            <entry>Old Name</entry>
            <entry>New Name</entry>
          </row>
        </thead>
        <tbody>
          <row>
            <entry><literal>$sidebar_delim</literal></entry>
            <entry><literal>$sidebar_divider_char</literal></entry>
          </row>
          <row>
            <entry><literal>$sidebar_folderindent</literal></entry>
            <entry><literal>$sidebar_folder_indent</literal></entry>
          </row>
          <row>
            <entry><literal>$sidebar_indentstr</literal></entry>
            <entry><literal>$sidebar_indent_string</literal></entry>
          </row>
          <row>
            <entry><literal>$sidebar_newmail_only</literal></entry>
            <entry><literal>$sidebar_new_mail_only</literal></entry>
          </row>
          <row>
            <entry><literal>$sidebar_refresh</literal></entry>
            <entry><literal>$sidebar_refresh_time</literal></entry>
          </row>
          <row>
            <entry><literal>$sidebar_shortpath</literal></entry>
            <entry><literal>$sidebar_short_path</literal></entry>
          </row>
          <row>
            <entry><literal>$sidebar_sort</literal></entry>
            <entry><literal>$sidebar_sort_method</literal></entry>
          </row>
          <row>
            <entry><literal>&lt;sidebar-scroll-down&gt;</literal></entry>
            <entry><literal>&lt;sidebar-page-down&gt;</literal></entry>
          </row>
          <row>
            <entry><literal>&lt;sidebar-scroll-up&gt;</literal></entry>
            <entry><literal>&lt;sidebar-page-up&gt;</literal></entry>
          </row>
        </tbody>
      </tgroup>
    </table>
  </sect3>
</sect2>

<sect2 id="intro-help">
<title>Help</title>

<para>
The help screen is meant to offer a quick help to the user. It lists the
current configuration of key bindings and their associated commands
including a short description, and currently unbound functions that
still need to be associated with a key binding (or alternatively, they
can be called via the Mutt command prompt).
</para>

</sect2>

<sect2 id="intro-compose">
<title>Compose Menu</title>

<para>
The compose menu features a split screen containing the information
which really matter before actually sending a message by mail: who gets
the message as what (recipients and who gets what kind of
copy). Additionally, users may set security options like deciding
whether to sign, encrypt or sign and encrypt a message with/for what
keys. Also, it's used to attach messages, to re-edit any attachment
including the message itself.
</para>

</sect2>

<sect2 id="intro-alias">
<title>Alias Menu</title>

<para>
The alias menu is used to help users finding the recipients of
messages. For users who need to contact many people, there's no need to
remember addresses or names completely because it allows for searching,
too. The alias mechanism and thus the alias menu also features grouping
several addresses by a shorter nickname, the actual alias, so that users
don't have to select each single recipient manually.
</para>

</sect2>

<sect2 id="intro-attach">
<title>Attachment Menu</title>

<para>
As will be later discussed in detail, Mutt features a good and stable
MIME implementation, that is, it supports sending and receiving messages
of arbitrary MIME types. The attachment menu displays a message's
structure in detail: what content parts are attached to which parent
part (which gives a true tree structure), which type is of what type and
what size.  Single parts may saved, deleted or modified to offer great
and easy access to message's internals.
</para>

</sect2>

</sect1>

<sect1 id="menus">
<title>Moving Around in Menus</title>

<para>
The most important navigation keys common to line- or entry-based menus
are shown in <xref linkend="tab-keys-nav-line"/> and in <xref
linkend="tab-keys-nav-page"/> for page-based menus.
</para>

<table id="tab-keys-nav-line">
<title>Most common navigation keys in entry-based menus</title>
<tgroup cols="3">
<thead>
<row><entry>Key</entry><entry>Function</entry><entry>Description</entry></row>
</thead>
<tbody>
<row><entry>j or &lt;Down&gt;</entry><entry><literal>&lt;next-entry&gt;</literal></entry><entry>move to the next entry</entry></row>
<row><entry>k or &lt;Up&gt;</entry><entry><literal>&lt;previous-entry&gt;</literal></entry><entry>move to the previous entry</entry></row>
<row><entry>z or &lt;PageDn&gt;</entry><entry><literal>&lt;page-down&gt;</literal></entry><entry>go to the next page</entry></row>
<row><entry>Z or &lt;PageUp&gt;</entry><entry><literal>&lt;page-up&gt;</literal></entry><entry>go to the previous page</entry></row>
<row><entry>= or &lt;Home&gt;</entry><entry><literal>&lt;first-entry&gt;</literal></entry><entry>jump to the first entry</entry></row>
<row><entry>* or &lt;End&gt;</entry><entry><literal>&lt;last-entry&gt;</literal></entry><entry>jump to the last entry</entry></row>
<row><entry>q</entry><entry><literal>&lt;quit&gt;</literal></entry><entry>exit the current menu</entry></row>
<row><entry>?</entry><entry><literal>&lt;help&gt;</literal></entry><entry>list all keybindings for the current menu</entry></row>
</tbody>
</tgroup>
</table>

<table id="tab-keys-nav-page">
<title>Most common navigation keys in page-based menus</title>
<tgroup cols="3">
<thead>
<row><entry>Key</entry><entry>Function</entry><entry>Description</entry></row>
</thead>
<tbody>
<row><entry>J or &lt;Return&gt;</entry><entry><literal>&lt;next-line&gt;</literal></entry><entry>scroll down one line</entry></row>
<row><entry>&lt;Backspace&gt;</entry><entry><literal>&lt;previous-line&gt;</literal></entry><entry>scroll up one line</entry></row>
<row><entry>K, &lt;Space&gt; or &lt;PageDn&gt;</entry><entry><literal>&lt;next-page&gt;</literal></entry><entry>move to the next page</entry></row>
<row><entry>- or &lt;PageUp&gt;</entry><entry><literal>&lt;previous-page&gt;</literal></entry><entry>move the previous page</entry></row>
<row><entry>&lt;Home&gt;</entry><entry><literal>&lt;top&gt;</literal></entry><entry>move to the top</entry></row>
<row><entry>&lt;End&gt;</entry><entry><literal>&lt;bottom&gt;</literal></entry><entry>move to the bottom</entry></row>
</tbody>
</tgroup>
</table>

</sect1>

<sect1 id="editing">
<title>Editing Input Fields</title>

<sect2 id="editing-intro">
<title>Introduction</title>

<para>
Mutt has a built-in line editor for inputting text, e.g. email addresses
or filenames. The keys used to manipulate text input are very similar to
those of Emacs. See <xref linkend="tab-keys-editor"/> for a full
reference of available functions, their default key bindings, and short
descriptions.
</para>

<table id="tab-keys-editor">
<title>Most common line editor keys</title>
<tgroup cols="3">
<thead>
<row><entry>Key</entry><entry>Function</entry><entry>Description</entry></row>
</thead>
<tbody>
<row><entry>^A or &lt;Home&gt;</entry><entry><literal>&lt;bol&gt;</literal></entry><entry>move to the start of the line</entry></row>
<row><entry>^B or &lt;Left&gt;</entry><entry><literal>&lt;backward-char&gt;</literal></entry><entry>move back one char</entry></row>
<row><entry>Esc B</entry><entry><literal>&lt;backward-word&gt;</literal></entry><entry>move back one word</entry></row>
<row><entry>^D or &lt;Delete&gt;</entry><entry><literal>&lt;delete-char&gt;</literal></entry><entry>delete the char under the cursor</entry></row>
<row><entry>^E or &lt;End&gt;</entry><entry><literal>&lt;eol&gt;</literal></entry><entry>move to the end of the line</entry></row>
<row><entry>^F or &lt;Right&gt;</entry><entry><literal>&lt;forward-char&gt;</literal></entry><entry>move forward one char</entry></row>
<row><entry>Esc F</entry><entry><literal>&lt;forward-word&gt;</literal></entry><entry>move forward one word</entry></row>
<row><entry>&lt;Tab&gt;</entry><entry><literal>&lt;complete&gt;</literal></entry><entry>complete filename, alias, or label</entry></row>
<row><entry>^T</entry><entry><literal>&lt;complete-query&gt;</literal></entry><entry>complete address with query</entry></row>
<row><entry>^K</entry><entry><literal>&lt;kill-eol&gt;</literal></entry><entry>delete to the end of the line</entry></row>
<row><entry>Esc d</entry><entry><literal>&lt;kill-eow&gt;</literal></entry><entry>delete to the end of the word</entry></row>
<row><entry>^W</entry><entry><literal>&lt;kill-word&gt;</literal></entry><entry>kill the word in front of the cursor</entry></row>
<row><entry>^U</entry><entry><literal>&lt;kill-line&gt;</literal></entry><entry>delete entire line</entry></row>
<row><entry>^V</entry><entry><literal>&lt;quote-char&gt;</literal></entry><entry>quote the next typed key</entry></row>
<row><entry>&lt;Up&gt;</entry><entry><literal>&lt;history-up&gt;</literal></entry><entry>recall previous string from history</entry></row>
<row><entry>&lt;Down&gt;</entry><entry><literal>&lt;history-down&gt;</literal></entry><entry>recall next string from history</entry></row>
<row><entry>&lt;BackSpace&gt;</entry><entry><literal>&lt;backspace&gt;</literal></entry><entry>kill the char in front of the cursor</entry></row>
<row><entry>Esc u</entry><entry><literal>&lt;upcase-word&gt;</literal></entry><entry>convert word to upper case</entry></row>
<row><entry>Esc l</entry><entry><literal>&lt;downcase-word&gt;</literal></entry><entry>convert word to lower case</entry></row>
<row><entry>Esc c</entry><entry><literal>&lt;capitalize-word&gt;</literal></entry><entry>capitalize the word</entry></row>
<row><entry>^G</entry><entry>n/a</entry><entry>abort</entry></row>
<row><entry>&lt;Return&gt;</entry><entry>n/a</entry><entry>finish editing</entry></row>
</tbody>
</tgroup>
</table>

<para>
You can remap the <emphasis>editor</emphasis> functions using the <link
linkend="bind"><command>bind</command></link> command.  For example, to
make the &lt;Delete&gt; key delete the character in front of the cursor
rather than under, you could use:
</para>

<screen>
bind editor &lt;delete&gt; backspace
</screen>

</sect2>

<sect2 id="editing-history">
<title>History</title>

<para>
Mutt maintains a history for the built-in editor.  The number of items
is controlled by the <link linkend="history">$history</link> variable
and can be made persistent using an external file specified using <link
linkend="history-file">$history_file</link>.  You may cycle through them
at an editor prompt by using the <literal>&lt;history-up&gt;</literal>
and/or <literal>&lt;history-down&gt;</literal> commands.  Mutt will
remember the currently entered text as you cycle through history, and
will wrap around to the initial entry line.
</para>

<para>
Mutt maintains several distinct history lists, one for each of the
following categories:
</para>

<itemizedlist>
<listitem><para><literal>.muttrc</literal> commands</para></listitem>
<listitem><para>addresses and aliases</para></listitem>
<listitem><para>shell commands</para></listitem>
<listitem><para>filenames</para></listitem>
<listitem><para>patterns</para></listitem>
<listitem><para>everything else</para></listitem>
</itemizedlist>

<para>
Mutt automatically filters out consecutively repeated items from the
history. It also mimics the behavior of some shells by ignoring items
starting with a space. The latter feature can be useful in macros to not
clobber the history's valuable entries with unwanted entries.
</para>

</sect2>

</sect1>

<sect1 id="reading">
<title>Reading Mail</title>

<para>
Similar to many other mail clients, there are two modes in which mail is
read in Mutt.  The first is a list of messages in the mailbox, which is
called the <quote>index</quote> menu in Mutt.  The second mode is the
display of the message contents.  This is called the
<quote>pager.</quote>
</para>

<para>
The next few sections describe the functions provided in each of these
modes.
</para>

<sect2 id="index-menu">
<title>The Message Index</title>

<para>
Common keys used to navigate through and manage messages in the index
are shown in <xref linkend="tab-key-index"/>. How messages are presented
in the index menu can be customized using the <link
linkend="index-format">$index_format</link> variable.
</para>

<table id="tab-key-index">
<title>Most common message index keys</title>
<tgroup cols="2">
<thead>
<row><entry>Key</entry><entry>Description</entry></row>
</thead>
<tbody>
<row><entry>c</entry><entry>change to a different mailbox</entry></row>
<row><entry>Esc c</entry><entry>change to a folder in read-only mode</entry></row>
<row><entry>C</entry><entry>copy the current message to another mailbox</entry></row>
<row><entry>Esc C</entry><entry>decode a message and copy it to a folder</entry></row>
<row><entry>Esc s</entry><entry>decode a message and save it to a folder</entry></row>
<row><entry>D</entry><entry>delete messages matching a pattern</entry></row>
<row><entry>d</entry><entry>delete the current message</entry></row>
<row><entry>F</entry><entry>mark as important</entry></row>
<row><entry>l</entry><entry>show messages matching a pattern</entry></row>
<row><entry>N</entry><entry>mark message as new</entry></row>
<row><entry>o</entry><entry>change the current sort method</entry></row>
<row><entry>O</entry><entry>reverse sort the mailbox</entry></row>
<row><entry>q</entry><entry>save changes and exit</entry></row>
<row><entry>s</entry><entry>save-message</entry></row>
<row><entry>T</entry><entry>tag messages matching a pattern</entry></row>
<row><entry>t</entry><entry>toggle the tag on a message</entry></row>
<row><entry>Esc t</entry><entry>toggle tag on entire message thread</entry></row>
<row><entry>U</entry><entry>undelete messages matching a pattern</entry></row>
<row><entry>u</entry><entry>undelete-message</entry></row>
<row><entry>v</entry><entry>view-attachments</entry></row>
<row><entry>x</entry><entry>abort changes and exit</entry></row>
<row><entry>&lt;Return&gt;</entry><entry>display-message</entry></row>
<row><entry>&lt;Tab&gt;</entry><entry>jump to the next new or unread message</entry></row>
<row><entry>@</entry><entry>show the author's full e-mail address</entry></row>
<row><entry>$</entry><entry>save changes to mailbox</entry></row>
<row><entry>/</entry><entry>search</entry></row>
<row><entry>Esc /</entry><entry>search-reverse</entry></row>
<row><entry>^L</entry><entry>clear and redraw the screen</entry></row>
<row><entry>^T</entry><entry>untag messages matching a pattern</entry></row>
</tbody>
</tgroup>
</table>

<para>
In addition to who sent the message and the subject, a short summary of
the disposition of each message is printed beside the message number.
Zero or more of the <quote>flags</quote> in <xref
linkend="tab-msg-status-flags"/> may appear, some of which can be turned
on or off using these functions: <literal>&lt;set-flag&gt;</literal> and
<literal>&lt;clear-flag&gt;</literal> bound by default to
<quote>w</quote> and <quote>W</quote> respectively.
</para>

<para>
Furthermore, the flags in <xref linkend="tab-msg-recip-flags"/> reflect
who the message is addressed to. They can be customized with the <link
linkend="to-chars">$to_chars</link> variable.
</para>

<table id="tab-msg-status-flags">
<title>Message status flags</title>
<tgroup cols="2">
<thead>
<row><entry>Flag</entry><entry>Description</entry></row>
</thead>
<tbody>
<row><entry>D</entry><entry>message is deleted (is marked for deletion)</entry></row>
<row><entry>d</entry><entry>message has attachments marked for deletion</entry></row>
<row><entry>K</entry><entry>contains a PGP public key</entry></row>
<row><entry>N</entry><entry>message is new</entry></row>
<row><entry>O</entry><entry>message is old</entry></row>
<row><entry>P</entry><entry>message is PGP encrypted</entry></row>
<row><entry>r</entry><entry>message has been replied to</entry></row>
<row><entry>S</entry><entry>message is signed, and the signature is successfully verified</entry></row>
<row><entry>s</entry><entry>message is signed</entry></row>
<row><entry>!</entry><entry>message is flagged</entry></row>
<row><entry>*</entry><entry>message is tagged</entry></row>
<row><entry>n</entry><entry>thread contains new messages (only if collapsed)</entry></row>
<row><entry>o</entry><entry>thread contains old messages (only if collapsed)</entry></row>
</tbody>
</tgroup>
</table>

<table id="tab-msg-recip-flags">
<title>Message recipient flags</title>
<tgroup cols="2">
<thead>
<row><entry>Flag</entry><entry>Description</entry></row>
</thead>
<tbody>
<row><entry>+</entry><entry>message is to you and you only</entry></row>
<row><entry>T</entry><entry>message is to you, but also to or CC'ed to others</entry></row>
<row><entry>C</entry><entry>message is CC'ed to you</entry></row>
<row><entry>F</entry><entry>message is from you</entry></row>
<row><entry>L</entry><entry>message is sent to a subscribed mailing list</entry></row>
</tbody>
</tgroup>
</table>

</sect2>

<sect2 id="pager-menu">
<title>The Pager</title>

<para>
By default, Mutt uses its built-in pager to display the contents of
messages (an external pager such as <literal>less(1)</literal> can be
configured, see <link linkend="pager">$pager</link> variable).  The
pager is very similar to the Unix program <literal>less(1)</literal>
though not nearly as featureful.
</para>

<table id="tab-key-pager">
<title>Most common pager keys</title>
<tgroup cols="2">
<thead>
<row><entry>Key</entry><entry>Description</entry></row>
</thead>
<tbody>
<row><entry>&lt;Return&gt;</entry><entry>go down one line</entry></row>
<row><entry>&lt;Space&gt;</entry><entry>display the next page (or next message if at the end of a message)</entry></row>
<row><entry>-</entry><entry>go back to the previous page</entry></row>
<row><entry>n</entry><entry>search for next match</entry></row>
<row><entry>S</entry><entry>skip beyond quoted text</entry></row>
<row><entry>T</entry><entry>toggle display of quoted text</entry></row>
<row><entry>?</entry><entry>show keybindings</entry></row>
<row><entry>/</entry><entry>regular expression search</entry></row>
<row><entry>Esc /</entry><entry>backward regular expression search</entry></row>
<row><entry>\</entry><entry>toggle highlighting of search matches</entry></row>
<row><entry>^</entry><entry>jump to the top of the message</entry></row>
</tbody>
</tgroup>
</table>

<para>
In addition to key bindings in <xref linkend="tab-key-pager"/>, many of
the functions from the index menu are also available in the pager, such
as <literal>&lt;delete-message&gt;</literal> or
<literal>&lt;copy-message&gt;</literal> (this is one advantage over
using an external pager to view messages).
</para>

<para>
Also, the internal pager supports a couple other advanced features. For
one, it will accept and translate the <quote>standard</quote> nroff
sequences for bold and underline. These sequences are a series of either
the letter, backspace (<quote>^H</quote>), the letter again for bold or
the letter, backspace, <quote>_</quote> for denoting underline. Mutt
will attempt to display these in bold and underline respectively if your
terminal supports them. If not, you can use the bold and underline <link
linkend="color">color</link> objects to specify a
<command>color</command> or mono attribute for them.
</para>

<para>
Additionally, the internal pager supports the ANSI escape sequences for
character attributes.  Mutt translates them into the correct color and
character settings.  The sequences Mutt supports are:
</para>

<screen>
\e[<emphasis>Ps</emphasis>;<emphasis>Ps</emphasis>;..<emphasis>Ps</emphasis>;m
</screen>

<para>
where <emphasis>Ps</emphasis> can be one of the codes shown in <xref
linkend="tab-ansi-esc"/>.
</para>

<table id="tab-ansi-esc">
<title>ANSI escape sequences</title>
<tgroup cols="2">
<thead>
<row><entry>Escape code</entry><entry>Description</entry></row>
</thead>
<tbody>
<row><entry>0</entry><entry>All attributes off</entry></row>
<row><entry>1</entry><entry>Bold on</entry></row>
<row><entry>4</entry><entry>Underline on</entry></row>
<row><entry>5</entry><entry>Blink on</entry></row>
<row><entry>7</entry><entry>Reverse video on</entry></row>
<row><entry>3<emphasis>&lt;color&gt;</emphasis></entry><entry>Foreground color is <emphasis>&lt;color&gt;</emphasis> (see <xref linkend="tab-color"/>)</entry></row>
<row><entry>4<emphasis>&lt;color&gt;</emphasis></entry><entry>Background color is <emphasis>&lt;color&gt;</emphasis> (see <xref linkend="tab-color"/>)</entry></row>
</tbody>
</tgroup>
</table>

<table id="tab-color">
<title>Color sequences</title>
<tgroup cols="2">
<thead>
<row><entry>Color code</entry><entry>Color</entry></row>
</thead>
<tbody>
<row><entry>0</entry><entry>Black</entry></row>
<row><entry>1</entry><entry>Red</entry></row>
<row><entry>2</entry><entry>Green</entry></row>
<row><entry>3</entry><entry>Yellow</entry></row>
<row><entry>4</entry><entry>Blue</entry></row>
<row><entry>5</entry><entry>Magenta</entry></row>
<row><entry>6</entry><entry>Cyan</entry></row>
<row><entry>7</entry><entry>White</entry></row>
</tbody>
</tgroup>
</table>

<para>
Mutt uses these attributes for handling <literal>text/enriched</literal>
messages, and they can also be used by an external <link
linkend="auto-view">autoview</link> script for highlighting purposes.
</para>

<note>
<para>
If you change the colors for your display, for example by changing the
color associated with color2 for your xterm, then that color will be
used instead of green.
</para>
</note>

<note>
<para>
Note that the search commands in the pager take regular expressions,
which are not quite the same as the more complex <link
linkend="patterns">patterns</link> used by the search command in the
index. This is because patterns are used to select messages by criteria
whereas the pager already displays a selected message.
</para>
</note>

</sect2>

<sect2 id="threads">
<title>Threaded Mode</title>

<para>
So-called <quote>threads</quote> provide a hierarchy of messages where
replies are linked to their parent message(s). This organizational form
is extremely useful in mailing lists where different parts of the
discussion diverge. Mutt displays threads as a tree structure.
</para>

<para>
In Mutt, when a mailbox is <link linkend="sort">sorted</link>
by <emphasis>threads</emphasis>, there are a few additional functions
available in the <emphasis>index</emphasis>
and <emphasis>pager</emphasis> modes as shown in
<xref linkend="tab-key-threads"/>.
</para>

<table id="tab-key-threads">
<title>Most common thread mode keys</title>
<tgroup cols="3">
<thead>
<row><entry>Key</entry><entry>Function</entry><entry>Description</entry></row>
</thead>
<tbody>
<row><entry>^D</entry><entry><literal>&lt;delete-thread&gt;</literal></entry><entry>delete all messages in the current thread</entry></row>
<row><entry>^U</entry><entry><literal>&lt;undelete-thread&gt;</literal></entry><entry>undelete all messages in the current thread</entry></row>
<row><entry>^N</entry><entry><literal>&lt;next-thread&gt;</literal></entry><entry>jump to the start of the next thread</entry></row>
<row><entry>^P</entry><entry><literal>&lt;previous-thread&gt;</literal></entry><entry>jump to the start of the previous thread</entry></row>
<row><entry>^R</entry><entry><literal>&lt;read-thread&gt;</literal></entry><entry>mark the current thread as read</entry></row>
<row><entry>Esc d</entry><entry><literal>&lt;delete-subthread&gt;</literal></entry><entry>delete all messages in the current subthread</entry></row>
<row><entry>Esc u</entry><entry><literal>&lt;undelete-subthread&gt;</literal></entry><entry>undelete all messages in the current subthread</entry></row>
<row><entry>Esc n</entry><entry><literal>&lt;next-subthread&gt;</literal></entry><entry>jump to the start of the next subthread</entry></row>
<row><entry>Esc p</entry><entry><literal>&lt;previous-subthread&gt;</literal></entry><entry>jump to the start of the previous subthread</entry></row>
<row><entry>Esc r</entry><entry><literal>&lt;read-subthread&gt;</literal></entry><entry>mark the current subthread as read</entry></row>
<row><entry>Esc t</entry><entry><literal>&lt;tag-thread&gt;</literal></entry><entry>toggle the tag on the current thread</entry></row>
<row><entry>Esc v</entry><entry><literal>&lt;collapse-thread&gt;</literal></entry><entry>toggle collapse for the current thread</entry></row>
<row><entry>Esc V</entry><entry><literal>&lt;collapse-all&gt;</literal></entry><entry>toggle collapse for all threads</entry></row>
<row><entry>P</entry><entry><literal>&lt;parent-message&gt;</literal></entry><entry>jump to parent message in thread</entry></row>
</tbody>
</tgroup>
</table>

<para>
Collapsing a thread displays only the first message in the thread and
hides the others. This is useful when threads contain so many messages
that you can only see a handful of threads on the screen. See %M in
<link linkend="index-format">$index_format</link>.  For example, you
could use <quote>%?M?(#%03M)&amp;(%4l)?</quote> in <link
linkend="index-format">$index_format</link> to optionally display the
number of hidden messages if the thread is collapsed. The
<literal>%?&lt;char&gt;?&lt;if-part&gt;&amp;&lt;else-part&gt;?</literal>
syntax is explained in detail in <link
linkend="formatstrings-conditionals">format string conditionals</link>.
</para>

<para>
Technically, every reply should contain a list of its parent messages in
the thread tree, but not all do. In these cases, Mutt groups them by
subject which can be controlled using the <link
linkend="strict-threads">$strict_threads</link> variable.
</para>

</sect2>

<sect2 id="reading-misc">
<title>Miscellaneous Functions</title>

<para>
In addition, the <emphasis>index</emphasis> and
<emphasis>pager</emphasis> menus have these interesting functions:
</para>

<variablelist>

<varlistentry>
<term>
<literal>&lt;create-alias&gt;</literal><anchor id="create-alias"/>
(default: a)
</term>
<listitem>
<para>
Creates a new alias based upon the current message (or prompts for a new
one).  Once editing is complete, an <link
linkend="alias"><command>alias</command></link> command is added to the
file specified by the <link linkend="alias-file">$alias_file</link>
variable for future use
</para>

<note>
<para>
Mutt does not read the <link linkend="alias-file">$alias_file</link>
upon startup so you must explicitly <link
linkend="source"><command>source</command></link> the file.
</para>
</note>
</listitem>
</varlistentry>

<varlistentry>
<term>
<literal>&lt;check-traditional-pgp&gt;</literal><anchor
id="check-traditional-pgp"/> (default: Esc P)
</term>
<listitem>
<para>
This function will search the current message for content signed or
encrypted with PGP the <quote>traditional</quote> way, that is, without
proper MIME tagging.  Technically, this function will temporarily change
the MIME content types of the body parts containing PGP data; this is
similar to the <link
linkend="edit-type"><literal>&lt;edit-type&gt;</literal></link>
function's effect.
</para>
</listitem>
</varlistentry>

<varlistentry>
<term>
<literal>&lt;edit&gt;</literal><anchor id="edit"/> (default: e)
</term>
<listitem>
<para>
This command (available in the index and pager) allows you to edit the
raw current message as it's present in the mail folder.  After you have
finished editing, the changed message will be appended to the current
folder, and the original message will be marked for deletion; if the
message is unchanged it won't be replaced.
</para>
</listitem>
</varlistentry>

<varlistentry>
<term>
<literal>&lt;edit-type&gt;</literal><anchor id="edit-type"/> (default:
^E on the attachment menu, and in the pager and index menus; ^T on the
compose menu)
</term>
<listitem>
<para>
This command is used to temporarily edit an attachment's content type to
fix, for instance, bogus character set parameters.  When invoked from
the index or from the pager, you'll have the opportunity to edit the
top-level attachment's content type.  On the <link
linkend="attach-menu">attachment menu</link>, you can change any
attachment's content type. These changes are not persistent, and get
lost upon changing folders.
</para>

<para>
Note that this command is also available on the <link
linkend="compose-menu">compose menu</link>.  There, it's used to
fine-tune the properties of attachments you are going to send.
</para>
</listitem>
</varlistentry>

<varlistentry>
<term>
<literal>&lt;enter-command&gt;</literal><anchor id="enter-command"/>
(default: <quote>:</quote>)
</term>
<listitem>
<para>
This command is used to execute any command you would normally put in a
configuration file.  A common use is to check the settings of variables,
or in conjunction with <link linkend="macro">macros</link> to change
settings on the fly.
</para>
</listitem>
</varlistentry>

<varlistentry>
<term>
<literal>&lt;extract-keys&gt;</literal><anchor id="extract-keys"/>
(default: ^K)
</term>
<listitem>
<para>
This command extracts PGP public keys from the current or tagged
message(s) and adds them to your PGP public key ring.
</para>
</listitem>
</varlistentry>

<varlistentry>
<term>
<literal>&lt;forget-passphrase&gt;</literal><anchor
id="forget-passphrase"/> (default: ^F)
</term>
<listitem>
<para>
This command wipes the passphrase(s) from memory. It is useful, if you
misspelled the passphrase.
</para>
</listitem>
</varlistentry>

<varlistentry>
<term>
<literal>&lt;list-reply&gt;</literal><anchor id="list-reply"/> (default:
L)
</term>
<listitem>
<para>
Reply to the current or tagged message(s) by extracting any addresses
which match the regular expressions given by the <link
linkend="lists"><command>lists</command> or
<command>subscribe</command></link> commands, but also honor any
<literal>Mail-Followup-To</literal> header(s) if the <link
linkend="honor-followup-to">$honor_followup_to</link> configuration
variable is set.  In addition, the <literal>List-Post</literal> header field is
examined for <literal>mailto:</literal> URLs specifying a mailing list address.
Using this when replying to messages posted to mailing lists helps avoid
duplicate copies being sent to the author of the message you are replying to.
</para>
</listitem>
</varlistentry>

<varlistentry>
<term>
<literal>&lt;pipe-message&gt;</literal><anchor id="pipe-message"/>
(default: |)
</term>
<listitem>
<para>
Asks for an external Unix command and pipes the current or tagged
message(s) to it.  The variables <link
linkend="pipe-decode">$pipe_decode</link>, <link
linkend="pipe-split">$pipe_split</link>, <link
linkend="pipe-sep">$pipe_sep</link> and <link
linkend="wait-key">$wait_key</link> control the exact behavior of this
function.
</para>
</listitem>
</varlistentry>

<varlistentry>
<term>
<literal>&lt;resend-message&gt;</literal><anchor id="resend-message"/>
(default: Esc e)
</term>
<listitem>
<para>
Mutt takes the current message as a template for a new message.  This
function is best described as "recall from arbitrary folders".  It can
conveniently be used to forward MIME messages while preserving the
original mail structure. Note that the amount of headers included here
depends on the value of the <link linkend="weed">$weed</link> variable.
</para>

<para>
This function is also available from the attachment menu. You can use
this to easily resend a message which was included with a bounce message
as a <literal>message/rfc822</literal> body part.
</para>
</listitem>
</varlistentry>

<varlistentry>
<term>
<literal>&lt;shell-escape&gt;</literal><anchor id="shell-escape"/>
(default: !)
</term>
<listitem>
<para>
Asks for an external Unix command and executes it.  The <link
linkend="wait-key">$wait_key</link> can be used to control whether Mutt
will wait for a key to be pressed when the command returns (presumably
to let the user read the output of the command), based on the return
status of the named command. If no command is given, an interactive
shell is executed.
</para>
</listitem>
</varlistentry>

<varlistentry>
<term>
<literal>&lt;toggle-quoted&gt;</literal><anchor id="toggle-quoted"/>
(default: T)
</term>
<listitem>
<para>
The pager uses the <link linkend="quote-regexp">$quote_regexp</link>
variable to detect quoted text when displaying the body of the message.
This function toggles the display of the quoted material in the message.
It is particularly useful when being interested in just the response and
there is a large amount of quoted text in the way.
</para>
</listitem>
</varlistentry>

<varlistentry>
<term>
<literal>&lt;skip-quoted&gt;</literal><anchor id="skip-quoted"/>
(default: S)
</term>
<listitem>
<para>
This function will go to the next line of non-quoted text which comes
after a line of quoted text in the internal pager.
</para>
</listitem>
</varlistentry>

</variablelist>

</sect2>

</sect1>

<sect1 id="sending">
<title>Sending Mail</title>

<sect2 id="sending-intro">
<title>Introduction</title>

<para>
The bindings shown in <xref linkend="tab-key-send"/> are available in
the <emphasis>index</emphasis> and <emphasis>pager</emphasis> to start a
new message.
</para>

<table id="tab-key-send">
<title>Most common mail sending keys</title>
<tgroup cols="3">
<thead>
<row><entry>Key</entry><entry>Function</entry><entry>Description</entry></row>
</thead>
<tbody>
<row><entry>m</entry><entry><literal>&lt;compose&gt;</literal></entry><entry>compose a new message</entry></row>
<row><entry>r</entry><entry><literal>&lt;reply&gt;</literal></entry><entry>reply to sender</entry></row>
<row><entry>g</entry><entry><literal>&lt;group-reply&gt;</literal></entry><entry>reply to all recipients</entry></row>
<row><entry>L</entry><entry><literal>&lt;list-reply&gt;</literal></entry><entry>reply to mailing list address</entry></row>
<row><entry>f</entry><entry><literal>&lt;forward&gt;</literal></entry><entry>forward message</entry></row>
<row><entry>b</entry><entry><literal>&lt;bounce&gt;</literal></entry><entry>bounce (remail) message</entry></row>
<row><entry>Esc k</entry><entry><literal>&lt;mail-key&gt;</literal></entry><entry>mail a PGP public key to someone</entry></row>
</tbody>
</tgroup>
</table>

<para>
<emphasis>Bouncing</emphasis> a message sends the message as-is to the
recipient you specify.  <emphasis>Forwarding</emphasis> a message allows
you to add comments or modify the message you are forwarding.  These
items are discussed in greater detail in the next section <quote><link
linkend="forwarding-mail">Forwarding and Bouncing Mail</link>.</quote>
</para>

<para>
Mutt will then enter the <emphasis>compose</emphasis> menu and prompt
you for the recipients to place on the <quote>To:</quote> header field
when you hit <literal>m</literal> to start a new message. Next, it will
ask you for the <quote>Subject:</quote> field for the message, providing
a default if you are replying to or forwarding a message. You again have
the chance to adjust recipients, subject, and security settings right
before actually sending the message. See also <link
linkend="askcc">$askcc</link>, <link linkend="askbcc">$askbcc</link>,
<link linkend="autoedit">$autoedit</link>, <link
linkend="bounce">$bounce</link>, <link
linkend="fast-reply">$fast_reply</link>, and <link
linkend="include">$include</link> for changing how and if Mutt asks
these questions.
</para>

<para>
When replying, Mutt fills these fields with proper values depending on
the reply type.  The types of replying supported are:
</para>

<variablelist>
<varlistentry>
<term>Simple reply</term>
<listitem>
<para>
Reply to the author directly.
</para>
</listitem>
</varlistentry>
<varlistentry>
<term>Group reply</term>
<listitem>
<para>
Reply to the author as well to all recipients except you; this consults
<link linkend="alternates"><command>alternates</command></link>.
</para>
</listitem>
</varlistentry>
<varlistentry>
<term>List reply</term>
<listitem>
<para>
Reply to all mailing list addresses found, either specified via
configuration or auto-detected.  See <xref linkend="lists"/> for
details.
</para>
</listitem>
</varlistentry>
</variablelist>

<para>
After getting recipients for new messages, forwards or replies, Mutt
will then automatically start your <link linkend="editor">$editor</link>
on the message body. If the <link
linkend="edit-headers">$edit_headers</link> variable is set, the headers
will be at the top of the message in your editor; the message body
should start on a new line after the existing blank line at the end of
headers.  Any messages you are replying to will be added in sort order
to the message, with appropriate
<link linkend="attribution">$attribution</link>, <link
linkend="indent-string">$indent_string</link> and <link
linkend="post-indent-string">$post_indent_string</link>.  When
forwarding a message, if the <link
linkend="mime-forward">$mime_forward</link> variable is unset, a copy of
the forwarded message will be included.  If you have specified a <link
linkend="signature">$signature</link>, it will be appended to the
message.
</para>

<para>
Once you have finished editing the body of your mail message, you are
returned to the <emphasis>compose</emphasis> menu providing the
functions shown in <xref linkend="tab-func-compose"/> to modify, send or
postpone the message.
</para>

<table id="tab-func-compose">
<title>Most common compose menu keys</title>
<tgroup cols="3">
<thead>
<row><entry>Key</entry><entry>Function</entry><entry>Description</entry></row>
</thead>
<tbody>
<row><entry>a</entry><entry><literal>&lt;attach-file&gt;</literal></entry><entry>attach a file</entry></row>
<row><entry>A</entry><entry><literal>&lt;attach-message&gt;</literal></entry><entry>attach message(s) to the message</entry></row>
<row><entry>Esc k</entry><entry><literal>&lt;attach-key&gt;</literal></entry><entry>attach a PGP public key</entry></row>
<row><entry>d</entry><entry><literal>&lt;edit-description&gt;</literal></entry><entry>edit description on attachment</entry></row>
<row><entry>D</entry><entry><literal>&lt;detach-file&gt;</literal></entry><entry>detach a file</entry></row>
<row><entry>t</entry><entry><literal>&lt;edit-to&gt;</literal></entry><entry>edit the To field</entry></row>
<row><entry>Esc f</entry><entry><literal>&lt;edit-from&gt;</literal></entry><entry>edit the From field</entry></row>
<row><entry>r</entry><entry><literal>&lt;edit-reply-to&gt;</literal></entry><entry>edit the Reply-To field</entry></row>
<row><entry>c</entry><entry><literal>&lt;edit-cc&gt;</literal></entry><entry>edit the Cc field</entry></row>
<row><entry>b</entry><entry><literal>&lt;edit-bcc&gt;</literal></entry><entry>edit the Bcc field</entry></row>
<row><entry>y</entry><entry><literal>&lt;send-message&gt;</literal></entry><entry>send the message</entry></row>
<row><entry>s</entry><entry><literal>&lt;edit-subject&gt;</literal></entry><entry>edit the Subject</entry></row>
<row><entry>S</entry><entry><literal>&lt;smime-menu&gt;</literal></entry><entry>select S/MIME options</entry></row>
<row><entry>f</entry><entry><literal>&lt;edit-fcc&gt;</literal></entry><entry>specify an <quote>Fcc</quote> mailbox</entry></row>
<row><entry>p</entry><entry><literal>&lt;pgp-menu&gt;</literal></entry><entry>select PGP options</entry></row>
<row><entry>P</entry><entry><literal>&lt;postpone-message&gt;</literal></entry><entry>postpone this message until later</entry></row>
<row><entry>q</entry><entry><literal>&lt;quit&gt;</literal></entry><entry>quit (abort) sending the message</entry></row>
<row><entry>w</entry><entry><literal>&lt;write-fcc&gt;</literal></entry><entry>write the message to a folder</entry></row>
<row><entry>i</entry><entry><literal>&lt;ispell&gt;</literal></entry><entry>check spelling (if available on your system)</entry></row>
<row><entry>^F</entry><entry><literal>&lt;forget-passphrase&gt;</literal></entry><entry>wipe passphrase(s) from memory</entry></row>
</tbody>
</tgroup>
</table>

<para>
The compose menu is also used to edit the attachments for a message
which can be either files or other messages. The
<literal>&lt;attach-message&gt;</literal> function to will prompt you
for a folder to attach messages from. You can now tag messages in that
folder and they will be attached to the message you are sending.
</para>

<note>
<para>
Note that certain operations like composing a new mail, replying,
forwarding, etc. are not permitted when you are in that folder. The %r
in <link linkend="status-format">$status_format</link> will change to a
<quote>A</quote> to indicate that you are in attach-message mode.
</para>
</note>

</sect2>

<sect2 id="edit-header">
<title>Editing the Message Header</title>

<para>
When editing the header because of <link
linkend="edit-headers">$edit_headers</link> being set, there are a
several pseudo headers available which will not be included in sent
messages but trigger special Mutt behavior.
</para>

<sect3 id="fcc-header">
<title>Fcc: Pseudo Header</title>

<para>
If you specify
</para>

<para>
<literal>Fcc:</literal> <emphasis>filename</emphasis>
</para>

<para>
as a header, Mutt will pick up <emphasis>filename</emphasis> just as if
you had used the <literal>&lt;edit-fcc&gt;</literal> function in the
<emphasis>compose</emphasis> menu.  It can later be changed from the
compose menu.
</para>

</sect3>

<sect3 id="attach-header">
<title>Attach: Pseudo Header</title>

<para>
You can also attach files to your message by specifying
</para>

<para>
<literal>Attach:</literal> <emphasis>filename</emphasis>
[ <emphasis>description</emphasis> ]
</para>

<para>
where <emphasis>filename</emphasis> is the file to attach and
<emphasis>description</emphasis> is an optional string to use as the
description of the attached file. Spaces in filenames have to be escaped
using backslash (<quote>\</quote>).  The file can be removed as well as
more added from the compose menu.
</para>

</sect3>

<sect3 id="pgp-header">
<title>Pgp: Pseudo Header</title>

<para>
If you want to use PGP, you can specify
</para>

<para>
<literal>Pgp:</literal> [ <literal>E</literal> | <literal>S</literal> | <literal>S</literal><emphasis>&lt;id&gt;</emphasis> ]

</para>

<para>
<quote>E</quote> selects encryption, <quote>S</quote> selects signing
and <quote>S&lt;id&gt;</quote> selects signing with the given key,
setting <link linkend="pgp-sign-as">$pgp_sign_as</link> permanently. The
selection can later be changed in the compose menu.
</para>

</sect3>

<sect3 id="in-reply-to-header">
<title>In-Reply-To: Header</title>

<para>
When replying to messages, the <emphasis>In-Reply-To:</emphasis> header
contains the Message-Id of the message(s) you reply to. If you remove or
modify its value, Mutt will not generate a
<emphasis>References:</emphasis> field, which allows you to create a new
message thread, for example to create a new message to a mailing list
without having to enter the mailing list's address.
</para>

<para>
If you intend to start a new thread by replying, please make really sure
you remove the <emphasis>In-Reply-To:</emphasis> header in your
editor. Otherwise, though you'll produce a technically valid reply, some
netiquette guardians will be annoyed by this so-called <quote>thread
hijacking</quote>.
</para>

</sect3>

</sect2>

<sect2 id="sending-crypto">
<title>Sending Cryptographically Signed/Encrypted Messages</title>

<para>
If you have told Mutt to PGP or S/MIME encrypt a message, it will guide
you through a key selection process when you try to send the message.
Mutt will not ask you any questions about keys which have a certified
user ID matching one of the message recipients' mail addresses.
However, there may be situations in which there are several keys, weakly
certified user ID fields, or where no matching keys can be found.
</para>

<para>
In these cases, you are dropped into a menu with a list of keys from
which you can select one.  When you quit this menu, or Mutt can't find
any matching keys, you are prompted for a user ID.  You can, as usually,
abort this prompt using <literal>^G</literal>.  When you do so, Mutt
will return to the compose screen.
</para>

<para>
Once you have successfully finished the key selection, the message will
be encrypted using the selected public keys when sent out.
</para>

<para>
Most fields of the entries in the key selection menu (see also <link
linkend="pgp-entry-format">$pgp_entry_format</link>) have obvious
meanings.  But some explanations on the capabilities, flags, and
validity fields are in order.
</para>

<para>
The flags sequence (<quote>%f</quote>) will expand to one of the flags
in <xref linkend="tab-pgp-menuflags"/>.
</para>

<table id="tab-pgp-menuflags">
<title>PGP key menu flags</title>
<tgroup cols="2">
<thead>
<row><entry>Flag</entry><entry>Description</entry></row>
</thead>
<tbody>
<row><entry>R</entry><entry>The key has been revoked and can't be used.</entry></row>
<row><entry>X</entry><entry>The key is expired and can't be used.</entry></row>
<row><entry>d</entry><entry>You have marked the key as disabled.</entry></row>
<row><entry>c</entry><entry>There are unknown critical self-signature packets.</entry></row>
</tbody>
</tgroup>
</table>

<para>
The capabilities field (<quote>%c</quote>) expands to a two-character
sequence representing a key's capabilities.  The first character gives
the key's encryption capabilities: A minus sign (<quote>-</quote>) means
that the key cannot be used for encryption.  A dot (<quote>.</quote>)
means that it's marked as a signature key in one of the user IDs, but
may also be used for encryption.  The letter <quote>e</quote> indicates
that this key can be used for encryption.
</para>

<para>
The second character indicates the key's signing capabilities.  Once
again, a <quote>-</quote> implies <quote>not for signing</quote>,
<quote>.</quote> implies that the key is marked as an encryption key in
one of the user-ids, and <quote>s</quote> denotes a key which can be
used for signing.
</para>

<para>
Finally, the validity field (<quote>%t</quote>) indicates how
well-certified a user-id is.  A question mark (<quote>?</quote>)
indicates undefined validity, a minus character (<quote>-</quote>) marks
an untrusted association, a space character means a partially trusted
association, and a plus character (<quote>+</quote>) indicates complete
validity.
</para>

</sect2>

<sect2 id="ff">
<title>Sending Format=Flowed Messages</title>

<sect3 id="ff-concept">
<title>Concept</title>

<para>
<literal>format=flowed</literal>-style messages (or
<literal>f=f</literal> for short) are <literal>text/plain</literal>
messages that consist of paragraphs which a receiver's mail client may
reformat to its own needs which mostly means to customize line lengths
regardless of what the sender sent. Technically this is achieved by
letting lines of a <quote>flowable</quote> paragraph end in spaces
except for the last line.
</para>

<para>
While for text-mode clients like Mutt it's the best way to assume only a
standard 80x25 character cell terminal, it may be desired to let the
receiver decide completely how to view a message.
</para>

</sect3>

<sect3 id="ff-support">
<title>Mutt Support</title>

<para>
Mutt only supports setting the required <literal>format=flowed</literal>
MIME parameter on outgoing messages if the <link
linkend="text-flowed">$text_flowed</link> variable is set, specifically
it does not add the trailing spaces.
</para>

<para>
After editing the initial message text and before entering the compose
menu, Mutt properly space-stuffs the message.
<emphasis>Space-stuffing</emphasis> is required by RfC3676 defining
<literal>format=flowed</literal> and means to prepend a space to:
</para>

<itemizedlist>
<listitem><para>all lines starting with a space</para></listitem>
<listitem><para>lines starting with the word
<quote><literal>From</literal></quote> followed by
space</para></listitem>
<listitem><para>all lines starting with
<quote><literal>&gt;</literal></quote> which is not intended to be a
quote character</para></listitem>
</itemizedlist>

<note>
<para>
Mutt only supports space-stuffing for the first two types of lines but
not for the third: It is impossible to safely detect whether a leading
<literal>&gt;</literal> character starts a quote or not. Furthermore,
Mutt only applies space-stuffing <emphasis>once</emphasis> after the
initial edit is finished.
</para>
</note>

<para>
All leading spaces are to be removed by receiving clients to restore the
original message prior to further processing.
</para>

</sect3>

<sect3 id="ff-editor">
<title>Editor Considerations</title>

<para>
As Mutt provides no additional features to compose
<literal>f=f</literal> messages, it's completely up to the user and his
editor to produce proper messages. Please consider your editor's
documentation if you intend to send <literal>f=f</literal> messages.
</para>

<para>
Please note that when editing messages from the compose menu several
times before really sending a mail, it's up to the user to ensure that
the message is properly space-stuffed.
</para>

<para>
For example, <emphasis>vim</emphasis> provides the <literal>w</literal>
flag for its <literal>formatoptions</literal> setting to assist in
creating <literal>f=f</literal> messages, see <literal>:help
fo-table</literal> for details.
</para>

</sect3>

<sect3 id="ff-pager">
<title>Reformatting</title>

<para>
  Mutt has some support for reformatting when viewing and replying to
  <literal>format=flowed</literal> messages.  In order to take advantage of these,
  <link linkend="reflow-text">$reflow_text</link> must be set.
</para>

<itemizedlist>
  <listitem>
  <para>
    Paragraphs are automatically reflowed and wrapped at a width specified
    by <link linkend="reflow-wrap">$reflow_wrap</link>.
  </para>
  </listitem>
  <listitem>
  <para>
    In its original format, the quoting style of <literal>format=flowed</literal>
    messages can be difficult to read, and doesn't intermix well with
    non-flowed replies.
    Setting <link linkend="reflow-space-quotes">$reflow_space_quotes</link>
    adds spaces after each level of quoting when in the pager and
    replying in a non-flowed format
    (i.e. with <link linkend="text-flowed">$text_flowed</link> unset).
  </para>
  </listitem>
  <listitem>
  <para>
    If <link linkend="reflow-space-quotes">$reflow_space_quotes</link>
    is unset, mutt will still add one trailing space after all the
    quotes in the pager (but not when replying).
  </para>
  </listitem>
</itemizedlist>

</sect3>

</sect2>

</sect1>

<sect1 id="forwarding-mail">
<title>Forwarding and Bouncing Mail</title>

<para>
Bouncing and forwarding let you send an existing message to recipients
that you specify. Bouncing a message sends a verbatim copy of a message
to alternative addresses as if they were the message's original
recipients specified in the Bcc header.  Forwarding a message, on the
other hand, allows you to modify the message before it is resent (for
example, by adding your own comments). Bouncing is done using the
<literal>&lt;bounce&gt;</literal> function and forwarding using the
<literal>&lt;forward&gt;</literal> function bound to <quote>b</quote>
and <quote>f</quote> respectively.
</para>

<para>
Forwarding can be done by including the original message in the new
message's body (surrounded by indicating lines) or including it as a
MIME attachment, depending on the value of the <link
linkend="mime-forward">$mime_forward</link> variable.  Decoding of
attachments, like in the pager, can be controlled by the <link
linkend="forward-decode">$forward_decode</link> and <link
linkend="mime-forward-decode">$mime_forward_decode</link> variables,
respectively.  The desired forwarding format may depend on the content,
therefore <link linkend="mime-forward">$mime_forward</link> is a
quadoption which, for example, can be set to <quote>ask-no</quote>.
</para>

<para>
The inclusion of headers is controlled by the current setting of the
<link linkend="weed">$weed</link> variable, unless <link
linkend="mime-forward">$mime_forward</link> is set.
</para>

<para>
Editing the message to forward follows the same procedure as sending or
replying to a message does.
</para>

</sect1>

<sect1 id="postponing-mail">
<title>Postponing Mail</title>

<para>
At times it is desirable to delay sending a message that you have
already begun to compose.  When the
<literal>&lt;postpone-message&gt;</literal> function is used in the
<emphasis>compose</emphasis> menu, the body of your message and
attachments are stored in the mailbox specified by the <link
linkend="postponed">$postponed</link> variable.  This means that you can
recall the message even if you exit Mutt and then restart it at a later
time.
</para>

<para>
Once a message is postponed, there are several ways to resume it.  From
the command line you can use the <quote>-p</quote> option, or if you
compose a new message from the <emphasis>index</emphasis> or
<emphasis>pager</emphasis> you will be prompted if postponed messages
exist.  If multiple messages are currently postponed, the
<emphasis>postponed</emphasis> menu will pop up and you can select which
message you would like to resume.
</para>

<note>
<para>
If you postpone a reply to a message, the reply setting of the message
is only updated when you actually finish the message and send it.  Also,
you must be in the same folder with the message you replied to for the
status of the message to be updated.
</para>
</note>

<para>
See also the <link linkend="postpone">$postpone</link> quad-option.
</para>

</sect1>

</chapter>

<chapter id="configuration">
<title>Configuration</title>

<sect1 id="configuration-files">
<title>Location of Initialization Files</title>

<para>
While the default configuration (or <quote>preferences</quote>) make
Mutt usable right out of the box, it is often desirable to tailor Mutt
to suit your own tastes. When Mutt is first invoked, it will attempt to
read the <quote>system</quote> configuration file (defaults set by your
local system administrator), unless the <quote>-n</quote> <link
linkend="commandline">command line</link> option is specified.  This
file is typically <literal>/usr/local/share/mutt/Muttrc</literal> or
<literal>/etc/Muttrc</literal>. Mutt will next look for a file named
<literal>.muttrc</literal> in your home directory.  If this file does
not exist and your home directory has a subdirectory named
<literal>.mutt</literal>, Mutt tries to load a file named
<literal>.mutt/muttrc</literal>.
</para>

<para>
<literal>.muttrc</literal> is the file where you will usually place your
<link linkend="commands">commands</link> to configure Mutt.
</para>

<para>
In addition, Mutt supports version specific configuration files that are
parsed instead of the default files as explained above.  For instance,
if your system has a <literal>Muttrc-0.88</literal> file in the system
configuration directory, and you are running version 0.88 of Mutt, this
file will be sourced instead of the <literal>Muttrc</literal> file.  The
same is true of the user configuration file, if you have a file
<literal>.muttrc-0.88.6</literal> in your home directory, when you run
Mutt version 0.88.6, it will source this file instead of the default
<literal>.muttrc</literal> file.  The version number is the same which
is visible using the <quote>-v</quote> <link
linkend="commandline">command line</link> switch or using the
<literal>show-version</literal> key (default: V) from the index menu.
</para>

</sect1>

<sect1 id="muttrc-syntax" xreflabel="Syntax of Initialization Files">
<title>Syntax of Initialization Files</title>

<para>
An initialization file consists of a series of <link
linkend="commands">commands</link>.  Each line of the file may contain
one or more commands.  When multiple commands are used, they must be
separated by a semicolon (<quote>;</quote>).
</para>

<example id="ex-rc-multiple-cmds">
<title>Multiple configuration commands per line</title>
<screen>
set realname='Mutt user' ; ignore x-
</screen>
</example>

<para>
The hash mark, or pound sign (<quote>#</quote>), is used as a
<quote>comment</quote> character. You can use it to annotate your
initialization file. All text after the comment character to the end of
the line is ignored.
</para>

<example id="ex-ec-comment">
<title>Commenting configuration files</title>
<screen>
my_hdr X-Disclaimer: Why are you listening to me? <emphasis role="comment"># This is a comment</emphasis>
</screen>
</example>

<para>
Single quotes (<quote>'</quote>) and double quotes (<quote>"</quote>)
can be used to quote strings which contain spaces or other special
characters.  The difference between the two types of quotes is similar
to that of many popular shell programs, namely that a single quote is
used to specify a literal string (one that is not interpreted for shell
variables or quoting with a backslash [see next paragraph]), while
double quotes indicate a string for which should be evaluated.  For
example, backticks are evaluated inside of double quotes, but
<emphasis>not</emphasis> for single quotes.
</para>

<para>
<quote>\</quote> quotes the next character, just as in shells such as
bash and zsh.  For example, if want to put quotes <quote>"</quote>
inside of a string, you can use <quote>\</quote> to force the next
character to be a literal instead of interpreted character.
</para>

<example id="ex-rc-quote">
<title>Escaping quotes in configuration files</title>
<screen>
set realname="Michael \"MuttDude\" Elkins"
</screen>
</example>

<para>
<quote>\\</quote> means to insert a literal <quote>\</quote> into the line.
<quote>\n</quote> and <quote>\r</quote> have their usual C meanings of linefeed and
carriage-return, respectively.
</para>

<para>
A <quote>\</quote> at the end of a line can be used to split commands
over multiple lines as it <quote>escapes</quote> the line end, provided
that the split points don't appear in the middle of command names. Lines
are first concatenated before interpretation so that a multi-line can be
commented by commenting out the first line only.
</para>

<example id="ex-rc-split">
<title>Splitting long configuration commands over several lines</title>
<screen>
set status_format="some very \
long value split \
over several lines"
</screen>
</example>

<para>
It is also possible to substitute the output of a Unix command in an
initialization file.  This is accomplished by enclosing the command in
backticks (``). In <xref linkend="ex-rc-backtick"/>, the output of the
Unix command <quote>uname -a</quote> will be substituted before the line
is parsed.  Since initialization files are line oriented, only the first
line of output from the Unix command will be substituted.
</para>

<example id="ex-rc-backtick">
<title>Using external command's output in configuration files</title>
<screen>
my_hdr X-Operating-System: `uname -a`
</screen>
</example>

<para>
Both environment variables and Mutt variables can be accessed by
prepending <quote>$</quote> to the name of the variable. For example,
</para>

<example id="ex-rc-env">
<title>Using environment variables in configuration files</title>
<screen>
set record=+sent_on_$HOSTNAME
</screen>
</example>

<para>
will cause Mutt to save outgoing messages to a folder named
<quote>sent_on_kremvax</quote> if the environment variable
<literal>$HOSTNAME</literal> is set to <quote>kremvax.</quote> (See
<link linkend="record">$record</link> for details.)
</para>

<para>
Mutt expands the variable when it is assigned, not when it is used. If
the value of a variable on the right-hand side of an assignment changes
after the assignment, the variable on the left-hand side will not be
affected.
</para>

<para>
The commands understood by Mutt are explained in the next paragraphs.
For a complete list, see the <link linkend="commands">command
reference</link>.
</para>

<para>
All configuration files are expected to be in the current locale as
specified by the <link linkend="charset">$charset</link> variable which
doesn't have a default value since it's determined by Mutt at startup.
If a configuration file is not encoded in the same character set the
<link linkend="config-charset">$config_charset</link> variable should be
used: all lines starting with the next are recoded from <link
linkend="config-charset">$config_charset</link> to <link
linkend="charset">$charset</link>.
</para>

<para>
This mechanism should be avoided if possible as it has the following
implications:
</para>

<itemizedlist>

<listitem><para>These variables should be set early in a configuration
file with <link linkend="charset">$charset</link> preceding <link
linkend="config-charset">$config_charset</link> so Mutt knows what
character set to convert to.</para></listitem>

<listitem><para>If <link linkend="config-charset">$config_charset</link>
is set, it should be set in each configuration file because the value is
global and <emphasis>not</emphasis> per configuration
file.</para></listitem>

<listitem><para>Because Mutt first recodes a line before it attempts to
parse it, a conversion introducing question marks or other characters as
part of errors (unconvertable characters, transliteration) may introduce
syntax errors or silently change the meaning of certain tokens
(e.g. inserting question marks into regular
expressions).</para></listitem>

</itemizedlist>

</sect1>

<sect1 id="addrgroup">
<title>Address Groups</title>

<para>Usage:</para>

<cmdsynopsis>
<command>group</command>
<arg choice="opt" rep="repeat">
<option>-group</option>
<replaceable class="parameter">name</replaceable>
</arg>
<group choice="req">
<arg choice="plain" rep="repeat">
<option>-rx</option>
<replaceable class="parameter">expr</replaceable>
</arg>
<arg choice="plain" rep="repeat">
<option>-addr</option>
<replaceable class="parameter">expr</replaceable>
</arg>
</group>

<command>ungroup</command>
<arg choice="opt" rep="repeat">
<option>-group</option>
<replaceable class="parameter">name</replaceable>
</arg>
<group choice="req">
<arg choice="plain">
<replaceable class="parameter">*</replaceable>
</arg>
<arg choice="plain" rep="repeat">
<option>-rx</option>
<replaceable class="parameter">expr</replaceable>
</arg>
<arg choice="plain" rep="repeat">
<option>-addr</option>
<replaceable class="parameter">expr</replaceable>
</arg>
</group>
</cmdsynopsis>

<para>
Mutt supports grouping addresses logically into named groups. An address
or address pattern can appear in several groups at the same time. These
groups can be used in <link linkend="patterns">patterns</link> (for searching, limiting and tagging) and
in hooks by using group patterns. This can be useful to classify mail
and take certain actions depending on in what groups the message is.
For example, the mutt user's mailing list would fit into the categories
<quote>mailing list</quote> and <quote>mutt-related</quote>. Using <link
linkend="send-hook"><literal>send-hook</literal></link>, the sender can
be set to a dedicated one for writing mailing list messages, and the
signature could be set to a mutt-related one for writing to a mutt list
&mdash; for other lists, the list sender setting still applies but a
different signature can be selected. Or, given a group only containing
recipients known to accept encrypted mail,
<quote>auto-encryption</quote> can be achieved easily.
</para>

<para>
The <command>group</command> command is used to directly add either
addresses or regular expressions to the specified group or groups. The
different categories of arguments to the <command>group</command>
command can be in any order. The flags <literal>-rx</literal> and
<literal>-addr</literal> specify what the following strings (that cannot
begin with a hyphen) should be interpreted as: either a regular
expression or an email address, respectively.
</para>

<para>
These address groups can also be created implicitly by the <link
linkend="alias"><command>alias</command></link>, <link
linkend="lists"><command>lists</command></link>, <link
linkend="lists"><command>subscribe</command></link> and <link
linkend="alternates"><command>alternates</command></link> commands by
specifying the optional <literal>-group</literal> option. For example,
</para>

<screen>
alternates -group me address1 address2
alternates -group me -group work address3
</screen>

<para>
would create a group named <quote>me</quote> which contains all your
addresses and a group named <quote>work</quote> which contains only your
work address <emphasis>address3</emphasis>. Besides many other
possibilities, this could be used to automatically mark your own
messages in a mailing list folder as read or use a special signature for
work-related messages.
</para>

<para>
The <command>ungroup</command> command is used to remove addresses or
regular expressions from the specified group or groups. The syntax is
similar to the <command>group</command> command, however the special
character <literal>*</literal> can be used to empty a group of all of
its contents. As soon as a group gets empty because all addresses and
regular expressions have been removed, it'll internally be removed, too
(i.e. there cannot be an empty group). When removing regular expressions
from a group, the pattern must be specified exactly as given to the
<command>group</command> command or <literal>-group</literal> argument.
</para>

</sect1>

<sect1 id="alias">
<title>Defining/Using Aliases</title>

<para>Usage:</para>

<cmdsynopsis>
<command>alias</command>
<arg choice="opt" rep="repeat">
<option>-group</option>
<replaceable class="parameter">name</replaceable>
</arg>
<arg choice="plain">
<replaceable class="parameter">key</replaceable>
</arg>
<arg choice="plain">
<replaceable class="parameter">address</replaceable>
</arg>
<arg choice="opt" rep="repeat">
<replaceable class="parameter">address</replaceable>
</arg>

<command>unalias</command>
<arg choice="opt" rep="repeat">
<option>-group</option>
<replaceable>name</replaceable>
</arg>
<group choice="req">
<arg choice="plain">
<replaceable class="parameter">*</replaceable>
</arg>
<arg choice="plain" rep="repeat">
<replaceable class="parameter">key</replaceable>
</arg>
</group>
</cmdsynopsis>

<para>
It's usually very cumbersome to remember or type out the address of
someone you are communicating with.  Mutt allows you to create
<quote>aliases</quote> which map a short string to a full address.
</para>

<note>
<para>
If you want to create an alias for more than one address, you
<emphasis>must</emphasis> separate the addresses with a comma
(<quote>,</quote>).
</para>
</note>

<para>
The optional <literal>-group</literal> argument to
<command>alias</command> causes the aliased address(es) to be added to
the named <emphasis>group</emphasis>.
</para>

<para>
To remove an alias or aliases (<quote>*</quote> means all aliases):
</para>

<screen>
alias muttdude me@cs.hmc.edu (Michael Elkins)
alias theguys manny, moe, jack
</screen>

<para>
Unlike other mailers, Mutt doesn't require aliases to be defined in a
special file.  The <command>alias</command> command can appear anywhere
in a configuration file, as long as this file is <link
linkend="source"><command>source</command>d</link>.  Consequently, you
can have multiple alias files, or you can have all aliases defined in
your <literal>.muttrc</literal>.
</para>

<para>
On the other hand, the <link
linkend="create-alias"><literal>&lt;create-alias&gt;</literal></link>
function can use only one file, the one pointed to by the <link
linkend="alias-file">$alias_file</link> variable (which is
<literal>~/.muttrc</literal> by default). This file is not special
either, in the sense that Mutt will happily append aliases to any file,
but in order for the new aliases to take effect you need to explicitly
<link linkend="source"><command>source</command></link> this file too.
</para>

<example id="ex-alias-external">
<title>Configuring external alias files</title>
<screen>
source /usr/local/share/Mutt.aliases
source ~/.mail_aliases
set alias_file=~/.mail_aliases
</screen>
</example>

<para>
To use aliases, you merely use the alias at any place in Mutt where Mutt
prompts for addresses, such as the <emphasis>To:</emphasis> or
<emphasis>Cc:</emphasis> prompt.  You can also enter aliases in your
editor at the appropriate headers if you have the <link
linkend="edit-headers">$edit_headers</link> variable set.
</para>

<para>
In addition, at the various address prompts, you can use the tab
character to expand a partial alias to the full alias.  If there are
multiple matches, Mutt will bring up a menu with the matching aliases.
In order to be presented with the full list of aliases, you must hit tab
without a partial alias, such as at the beginning of the prompt or after
a comma denoting multiple addresses.
</para>

<para>
In the alias menu, you can select as many aliases as you want with the
<literal>select-entry</literal> key (default: &lt;Return&gt;), and use
the <emphasis>exit</emphasis> key (default: q) to return to the address
prompt.
</para>

</sect1>

<sect1 id="bind">
<title>Changing the Default Key Bindings</title>

<para>Usage:</para>

<cmdsynopsis>
<command>bind</command>
<arg choice="plain">
<replaceable class="parameter">map</replaceable>
</arg>
<arg choice="plain">
<replaceable class="parameter">key</replaceable>
</arg>
<arg choice="plain">
<replaceable class="parameter">function</replaceable>
</arg>
</cmdsynopsis>

<para>
This command allows you to change the default key bindings (operation
invoked when pressing a key).
</para>

<para>
<emphasis>map</emphasis> specifies in which menu the binding belongs.
Multiple maps may be specified by separating them with commas (no
additional whitespace is allowed). The currently defined maps are:
</para>

<anchor id="maps"/>
<variablelist>

<varlistentry>
<term>generic</term>
<listitem>
<para>
This is not a real menu, but is used as a fallback for all of the other
menus except for the pager and editor modes.  If a key is not defined in
another menu, Mutt will look for a binding to use in this menu.  This
allows you to bind a key to a certain function in multiple menus instead
of having multiple <command>bind</command> statements to accomplish the
same task.
</para>
</listitem>
</varlistentry>
<varlistentry>
<term>alias</term>
<listitem>
<para>
The alias menu is the list of your personal aliases as defined in your
<literal>.muttrc</literal>.  It is the mapping from a short alias name
to the full email address(es) of the recipient(s).
</para>
</listitem>
</varlistentry>
<varlistentry>
<term>attach</term>
<listitem>
<para>
The attachment menu is used to access the attachments on received
messages.
</para>
</listitem>
</varlistentry>
<varlistentry>
<term>browser</term>
<listitem>
<para>
The browser is used for both browsing the local directory structure, and
for listing all of your incoming mailboxes.
</para>
</listitem>
</varlistentry>
<varlistentry>
<term>editor</term>
<listitem>
<para>
The editor is used to allow the user to enter a single line of text, such as
the <emphasis>To</emphasis> or <emphasis>Subject</emphasis> prompts in the
<literal>compose</literal> menu.
</para>
</listitem>
</varlistentry>
<varlistentry>
<term>index</term>
<listitem>
<para>
The index is the list of messages contained in a mailbox.
</para>
</listitem>
</varlistentry>
<varlistentry>
<term>compose</term>
<listitem>
<para>
The compose menu is the screen used when sending a new message.
</para>
</listitem>
</varlistentry>
<varlistentry>
<term>pager</term>
<listitem>
<para>
The pager is the mode used to display message/attachment data, and help
listings.
</para>
</listitem>
</varlistentry>
<varlistentry>
<term>pgp</term>
<listitem>
<para>
The pgp menu is used to select the OpenPGP keys used to encrypt outgoing
messages.
</para>
</listitem>
</varlistentry>
<varlistentry>
<term>smime</term>
<listitem>
<para>
The smime menu is used to select the OpenSSL certificates used to
encrypt outgoing messages.
</para>
</listitem>
</varlistentry>
<varlistentry>
<term>postpone</term>
<listitem>
<para>
The postpone menu is similar to the index menu, except is used when
recalling a message the user was composing, but saved until later.
</para>
</listitem>
</varlistentry>
<varlistentry>
<term>query</term>
<listitem>
<para>
The query menu is the browser for results returned by <link
linkend="query-command">$query_command</link>.
</para>
</listitem>
</varlistentry>
<varlistentry>
<term>mix</term>
<listitem>
<para>
The mixmaster screen is used to select remailer options for outgoing
messages (if Mutt is compiled with Mixmaster support).
</para>
</listitem>
</varlistentry>
</variablelist>

<para>
<emphasis>key</emphasis> is the key (or key sequence) you wish to bind.
To specify a control character, use the sequence
<emphasis>\Cx</emphasis>, where <emphasis>x</emphasis> is the letter of
the control character (for example, to specify control-A use
<quote>\Ca</quote>).  Note that the case of <emphasis>x</emphasis> as
well as <emphasis>\C</emphasis> is ignored, so that
<emphasis>\CA</emphasis>, <emphasis>\Ca</emphasis>,
<emphasis>\cA</emphasis> and <emphasis>\ca</emphasis> are all
equivalent.  An alternative form is to specify the key as a three digit
octal number prefixed with a <quote>\</quote> (for example
<emphasis>\177</emphasis> is equivalent to <emphasis>\c?</emphasis>). In
addition, <emphasis>key</emphasis> may be a symbolic name as shown in
<xref linkend="tab-key-names"/>.
</para>

<table id="tab-key-names">
<title>Symbolic key names</title>
<tgroup cols="2">
<thead>
<row><entry>Symbolic name</entry><entry>Meaning</entry></row>
</thead>
<tbody>
<row><entry>\t</entry><entry>tab</entry></row>
<row><entry>&lt;tab&gt;</entry><entry>tab</entry></row>
<row><entry>&lt;backtab&gt;</entry><entry>backtab / shift-tab</entry></row>
<row><entry>\r</entry><entry>carriage return</entry></row>
<row><entry>\n</entry><entry>newline</entry></row>
<row><entry>\e</entry><entry>escape</entry></row>
<row><entry>&lt;esc&gt;</entry><entry>escape</entry></row>
<row><entry>&lt;up&gt;</entry><entry>up arrow</entry></row>
<row><entry>&lt;down&gt;</entry><entry>down arrow</entry></row>
<row><entry>&lt;left&gt;</entry><entry>left arrow</entry></row>
<row><entry>&lt;right&gt;</entry><entry>right arrow</entry></row>
<row><entry>&lt;pageup&gt;</entry><entry>Page Up</entry></row>
<row><entry>&lt;pagedown&gt;</entry><entry>Page Down</entry></row>
<row><entry>&lt;backspace&gt;</entry><entry>Backspace</entry></row>
<row><entry>&lt;delete&gt;</entry><entry>Delete</entry></row>
<row><entry>&lt;insert&gt;</entry><entry>Insert</entry></row>
<row><entry>&lt;enter&gt;</entry><entry>Enter</entry></row>
<row><entry>&lt;return&gt;</entry><entry>Return</entry></row>
<row><entry>&lt;home&gt;</entry><entry>Home</entry></row>
<row><entry>&lt;end&gt;</entry><entry>End</entry></row>
<row><entry>&lt;space&gt;</entry><entry>Space bar</entry></row>
<row><entry>&lt;f1&gt;</entry><entry>function key 1</entry></row>
<row><entry>&lt;f10&gt;</entry><entry>function key 10</entry></row>
</tbody>
</tgroup>
</table>

<para>
The <literal>&lt;what-key&gt;</literal> function can be used to
explore keycode and symbolic names for other keys on your keyboard.
Executing this function will display information about each key
pressed, until terminated by <literal>^G</literal>.
</para>

<para>
<emphasis>key</emphasis> does not need to be enclosed in quotes unless
it contains a space (<quote>&nbsp;</quote>) or semi-colon
(<quote>;</quote>).
</para>

<para>
<emphasis>function</emphasis> specifies which action to take when
<emphasis>key</emphasis> is pressed.  For a complete list of functions,
see the <link linkend="functions">reference</link>. Note that the
<command>bind</command> expects <emphasis>function</emphasis> to be
specified without angle brackets.
</para>

<para>
The special function <literal>&lt;noop&gt;</literal> unbinds the
specified key sequence.
</para>

</sect1>

<sect1 id="charset-hook">
<title>Defining Aliases for Character Sets</title>

<para>Usage:</para>

<cmdsynopsis>
<command>charset-hook</command>
<arg choice="plain">
<replaceable class="parameter">alias</replaceable>
</arg>
<arg choice="plain">
<replaceable class="parameter">charset</replaceable>
</arg>

<command>iconv-hook<anchor id="iconv-hook"/></command>
<arg choice="plain">
<replaceable class="parameter">charset</replaceable>
</arg>
<arg choice="plain">
<replaceable class="parameter">local-charset</replaceable>
</arg>
</cmdsynopsis>

<para>
The <command>charset-hook</command> command defines an alias for a
character set.  This is useful to properly display messages which are
tagged with a character set name not known to Mutt.
</para>

<para>
The <command>iconv-hook</command> command defines a system-specific name
for a character set.  This is helpful when your systems character
conversion library insists on using strange, system-specific names for
character sets.
</para>

</sect1>

<sect1 id="folder-hook">
<title>Setting Variables Based Upon Mailbox</title>

<para>Usage:</para>

<cmdsynopsis>
<command>folder-hook</command>
<arg choice="plain">
<replaceable class="parameter">[!]regexp</replaceable>
</arg>
<arg choice="plain">
<replaceable class="parameter">command</replaceable>
</arg>
</cmdsynopsis>

<para>
It is often desirable to change settings based on which mailbox you are
reading.  The <command>folder-hook</command> command provides a method
by which you can execute any configuration command.
<emphasis>regexp</emphasis> is a regular expression specifying in which
mailboxes to execute <emphasis>command</emphasis> before loading.  If a
mailbox matches multiple <command>folder-hook</command>s, they are
executed in the order given in the <literal>.muttrc</literal>.
</para>

<para>
The regexp parameter has <link linkend="shortcuts">mailbox
shortcut</link> expansion performed on the first character.
See  <xref linkend="mailbox-hook"/> for more details.
</para>

<note>
<para>
If you use the <quote>!</quote> shortcut for <link
linkend="spoolfile">$spoolfile</link> at the beginning of the pattern,
you must place it inside of double or single quotes in order to
distinguish it from the logical <emphasis>not</emphasis> operator for
the expression.
</para>
</note>

<note>
<para>
Settings are <emphasis>not</emphasis> restored when you leave the
mailbox.  For example, a command action to perform is to change the
sorting method based upon the mailbox being read:
</para>

<screen>
folder-hook mutt "set sort=threads"</screen>

<para>
However, the sorting method is not restored to its previous value when
reading a different mailbox.  To specify a <emphasis>default</emphasis>
command, use the pattern <quote>.</quote> before other
<command>folder-hook</command>s adjusting a value on a per-folder basis
because <command>folder-hook</command>s are evaluated in the order given
in the configuration file.
</para>
</note>

<note>
<para>
The keyboard buffer will not be processed until after all hooks
are run; multiple <link linkend="push">push</link> or <link
linkend="exec">exec</link> commands will end up being processed in
reverse order.
</para>
</note>

<para>
The following example will set the <link linkend="sort">sort</link>
variable to <literal>date-sent</literal> for all folders but to
<literal>threads</literal> for all folders containing
<quote>mutt</quote> in their name.
</para>

<example id="ex-folder-sorting">
<title>Setting sort method based on mailbox name</title>
<screen>
folder-hook . "set sort=date-sent"
folder-hook mutt "set sort=threads"
</screen>
</example>

</sect1>

<sect1 id="macro">
<title>Keyboard Macros</title>

<para>Usage:</para>

<cmdsynopsis>
<command>macro</command>
<arg choice="plain">
<replaceable class="parameter">menu</replaceable>
</arg>
<arg choice="plain">
<replaceable class="parameter">key</replaceable>
</arg>
<arg choice="plain">
<replaceable class="parameter">sequence</replaceable>
</arg>
<arg choice="opt">
<replaceable class="parameter">description</replaceable>
</arg>
</cmdsynopsis>

<para>
Macros are useful when you would like a single key to perform a series
of actions.  When you press <emphasis>key</emphasis> in menu
<emphasis>menu</emphasis>, Mutt will behave as if you had typed
<emphasis>sequence</emphasis>.  So if you have a common sequence of
commands you type, you can create a macro to execute those commands with
a single key or fewer keys.
</para>

<para>
<emphasis>menu</emphasis> is the <link linkend="maps">map</link> which
the macro will be bound in.  Multiple maps may be specified by
separating multiple menu arguments by commas. Whitespace may not be used
in between the menu arguments and the commas separating them.
</para>

<para>
<emphasis>key</emphasis> and <emphasis>sequence</emphasis> are expanded
by the same rules as the <link linkend="bind">key bindings</link> with
some additions.  The first is that control characters in
<emphasis>sequence</emphasis> can also be specified as
<emphasis>^x</emphasis>.  In order to get a caret (<quote>^</quote>) you
need to use <emphasis>^^</emphasis>.  Secondly, to specify a certain key
such as <emphasis>up</emphasis> or to invoke a function directly, you
can use the format <emphasis>&lt;key name&gt;</emphasis> and
<emphasis>&lt;function name&gt;</emphasis>.  For a listing of key names
see the section on <link linkend="bind">key bindings</link>.  Functions
are listed in the <link linkend="functions">reference</link>.
</para>

<para>
The advantage with using function names directly is that the macros will
work regardless of the current key bindings, so they are not dependent
on the user having particular key definitions.  This makes them more
robust and portable, and also facilitates defining of macros in files
used by more than one user (e.g., the system Muttrc).
</para>

<para>
Optionally you can specify a descriptive text after
<emphasis>sequence</emphasis>, which is shown in the help screens if
they contain a description.
</para>

<note>
<para>
Macro definitions (if any) listed in the help screen(s), are
silently truncated at the screen width, and are not wrapped.
</para>
</note>

</sect1>

<sect1 id="color">
<title>Using Color and Mono Video Attributes</title>

<para>Usage:</para>

<cmdsynopsis>
<command>color</command>
<arg choice="plain">
<replaceable class="parameter">object</replaceable>
</arg>
<arg choice="plain">
<replaceable class="parameter">foreground</replaceable>
</arg>
<arg choice="plain">
<replaceable class="parameter">background</replaceable>
</arg>

<command>color</command>
<group choice="req">
<arg choice="plain">
<option>header</option>
</arg>
<arg choice="plain">
<option>body</option>
</arg>
</group>
<arg choice="plain">
<replaceable class="parameter">foreground</replaceable>
</arg>
<arg choice="plain">
<replaceable class="parameter">background</replaceable>
</arg>
<arg choice="plain">
<replaceable class="parameter">regexp</replaceable>
</arg>

<command>color</command>
<arg choice="plain">
<option><emphasis>index-object</emphasis></option>
</arg>
<arg choice="plain">
<replaceable class="parameter">foreground</replaceable>
</arg>
<arg choice="plain">
<replaceable class="parameter">background</replaceable>
</arg>
<arg choice="plain">
<replaceable class="parameter">pattern</replaceable>
</arg>

<command>uncolor</command>
<group choice="req">
<arg choice="plain">
<option><emphasis>index-object</emphasis></option>
</arg>
<arg choice="plain">
<option>header</option>
</arg>
<arg choice="plain">
<option>body</option>
</arg>
</group>
<group choice="req">
<arg choice="plain">
<replaceable>*</replaceable>
</arg>
<arg choice="plain" rep="repeat">
<replaceable>pattern</replaceable>
</arg>
</group>
</cmdsynopsis>

<para>
If your terminal supports color, you can spice up Mutt by creating your
own color scheme.  To define the color of an object (type of
information), you must specify both a foreground color
<emphasis>and</emphasis> a background color (it is not possible to only
specify one or the other).
</para>

<para>
<emphasis>header</emphasis> and <emphasis>body</emphasis> match
<emphasis>regexp</emphasis> in the header/body of a message,
<emphasis>index-object</emphasis> can match <emphasis>pattern</emphasis>
(see <xref linkend="patterns"/>) in the message index. Note that IMAP
server-side searches (=b, =B, =h) are not supported for color index
patterns.
</para>

<para>
<emphasis>object</emphasis> can be one of:
</para>

<itemizedlist>
<listitem><para>attachment</para></listitem>
<listitem><para>bold (highlighting bold patterns in the body of messages)</para></listitem>
<listitem><para>error (error messages printed by Mutt)</para></listitem>
<listitem><para>hdrdefault (default color of the message header in the pager)</para></listitem>
<listitem><para>index_author (color of the author name in the index, uses <emphasis>pattern</emphasis>)</para></listitem>
<listitem><para>index_collapsed (the number of messages in a collapsed thread in the index)</para></listitem>
<listitem><para>index_date (color of the date field in the index)</para></listitem>
<listitem><para>index_flags (color of the message flags in the index)</para></listitem>
<listitem><para>index_label (color of the message label in the index)</para></listitem>
<listitem><para>index_number (color of the message number in the index)</para></listitem>
<listitem><para>index_size (color of the message size and line number in the index)</para></listitem>
<listitem><para>index_subject (color of the subject in the index, uses <emphasis>pattern</emphasis>)</para></listitem>
<listitem><para>indicator (arrow or bar used to indicate the current item in a menu)</para></listitem>
<listitem><para>markers (the <quote>+</quote> markers at the beginning of wrapped lines in the pager)</para></listitem>
<listitem><para>message (informational messages)</para></listitem>
<listitem><para>normal</para></listitem>
<listitem><para><link linkend="progress">progress</link> (visual progress bar)</para></listitem>
<listitem><para>prompt</para></listitem>
<listitem><para>quoted (text matching <link linkend="quote-regexp">$quote_regexp</link> in the body of a message)</para></listitem>
<listitem><para>quoted1, quoted2, ..., quoted<emphasis>N</emphasis> (higher levels of quoting)</para></listitem>
<listitem><para>search (highlighting of words in the pager)</para></listitem>
<listitem><para>signature</para></listitem><listitem><para>status (mode lines used to display info about the mailbox or message)</para></listitem>
<listitem><para>tilde (the <quote>~</quote> used to pad blank lines in the pager)</para></listitem>
<listitem><para>tree (thread tree drawn in the message index and attachment menu)</para></listitem>
<listitem><para>underline (highlighting underlined patterns in the body of messages)</para></listitem>
</itemizedlist>

<para>
<emphasis>index-object</emphasis> can be one of the following:
</para>

<itemizedlist>
<listitem><para>index (default highlighting of the entire index line, uses <emphasis>pattern</emphasis>)</para></listitem>
<listitem><para>index_date (the date field)</para></listitem>
<listitem><para>index_flags (the message flags, %S %Z, uses <emphasis>pattern</emphasis>)</para></listitem>
<listitem><para>index_number (the message number, %C)</para></listitem>
<listitem><para>index_collapsed (the number of messages in a collapsed thread, %M)</para></listitem>
<listitem><para>index_author (the author name, %A %a %F %L %n, uses <emphasis>pattern</emphasis>)</para></listitem>
<listitem><para>index_subject (the subject, %s, uses <emphasis>pattern</emphasis>)</para></listitem>
<listitem><para>index_size (the message size, %c %l)</para></listitem>
<listitem><para>index_label (the message label, %y %Y)</para></listitem>
<listitem><para>index_tags (the transformed message tags, %g)</para></listitem>
<listitem><para>index_tag (an individual message tag, %G, uses <emphasis>pattern / tag name</emphasis>)</para></listitem>
</itemizedlist>

<para>
<emphasis>foreground</emphasis> and <emphasis>background</emphasis> can
be one of the following:
</para>

<itemizedlist>
<listitem><para>white</para></listitem>
<listitem><para>black</para></listitem>
<listitem><para>green</para></listitem>
<listitem><para>magenta</para></listitem>
<listitem><para>blue</para></listitem>
<listitem><para>cyan</para></listitem>
<listitem><para>yellow</para></listitem>
<listitem><para>red</para></listitem>
<listitem><para>default</para></listitem>
<listitem><para>color<emphasis>x</emphasis></para>
</listitem>
</itemizedlist>

<para>
<emphasis>foreground</emphasis> can optionally be prefixed with the
keyword <literal>bright</literal> to make the foreground color boldfaced
(e.g., <literal>brightred</literal>).
</para>

<para>
If your terminal supports it, the special keyword
<emphasis>default</emphasis> can be used as a transparent color.  The
value <emphasis>brightdefault</emphasis> is also valid.  If Mutt is
linked against the <emphasis>S-Lang</emphasis> library, you also need to
set the <literal>$COLORFGBG</literal> environment variable to the
default colors of your terminal for this to work; for example (for
Bourne-like shells):
</para>

<screen>
set COLORFGBG="green;black"
export COLORFGBG
</screen>

<note>
<para>
The <emphasis>S-Lang</emphasis> library requires you to use the
<emphasis>lightgray</emphasis> and <emphasis>brown</emphasis> keywords
instead of <emphasis>white</emphasis> and <emphasis>yellow</emphasis>
when setting this variable.
</para>
</note>

<note>
<para>
The <command>uncolor</command> command can be applied to the index,
header and body objects only.  It removes entries from the list. You
<emphasis>must</emphasis> specify the same pattern specified in the
<command>color</command> command for it to be removed.  The pattern
<quote>*</quote> is a special token which means to clear the color list
of all entries.
</para>
</note>

<para>
Mutt also recognizes the keywords <emphasis>color0</emphasis>,
<emphasis>color1</emphasis>, ...,
<emphasis>color</emphasis><emphasis>N-1</emphasis>
(<emphasis>N</emphasis> being the number of colors supported by your
terminal).  This is useful when you remap the colors for your display
(for example by changing the color associated with
<emphasis>color2</emphasis> for your xterm), since color names may then
lose their normal meaning.
</para>

<anchor id="mono"/>
<para>
If your terminal does not support color, it is still possible change the
video attributes through the use of the <quote>mono</quote>
command. Usage:
</para>

<cmdsynopsis>
<command>mono</command>
<arg choice="plain">
<replaceable class="parameter">object</replaceable>
</arg>
<arg choice="plain">
<replaceable class="parameter">attribute</replaceable>
</arg>

<command>mono</command>
<group choice="req">
<arg choice="plain">
<option>header</option>
</arg>
<arg choice="plain">
<option>body</option>
</arg>
</group>
<arg choice="plain">
<replaceable class="parameter">attribute</replaceable>
</arg>
<arg choice="plain">
<replaceable class="parameter">regexp</replaceable>
</arg>

<command>mono</command>
<arg choice="plain">
<option>index</option>
</arg>
<arg choice="plain">
<replaceable class="parameter">attribute</replaceable>
</arg>
<arg choice="plain">
<replaceable class="parameter">pattern</replaceable>
</arg>

<command>unmono</command>
<group choice="req">
<arg choice="plain">
<option><emphasis>index-object</emphasis></option>
</arg>
<arg choice="plain">
<option>header</option>
</arg>
<arg choice="plain">
<option>body</option>
</arg>
</group>
<group choice="req">
<arg choice="plain">
<replaceable>*</replaceable>
</arg>
<arg choice="plain" rep="repeat">
<replaceable>pattern</replaceable>
</arg>
</group>
</cmdsynopsis>

<para>
For <emphasis>object</emphasis>, see the <command>color</command>
command. <emphasis>attribute</emphasis> can be one of the following:
</para>

<itemizedlist>
<listitem><para>none</para></listitem>
<listitem><para>bold</para></listitem>
<listitem><para>underline</para></listitem>
<listitem><para>reverse</para></listitem>
<listitem><para>standout</para></listitem>
</itemizedlist>

</sect1>

<sect1 id="msg-hdr-display">
<title>Message Header Display</title>

<sect2 id="hdr-folding">
<title>Header Display</title>

<para>
When displaying a message in the pager, Mutt folds long header lines at
<link linkend="wrap">$wrap</link> columns. Though there're precise rules
about where to break and how, Mutt always folds headers using a tab for
readability. (Note that the sending side is not affected by this, Mutt
tries to implement standards compliant folding.)
</para>

</sect2>

<sect2 id="ignore">
<title>Selecting Headers</title>

<para>Usage:</para>

<cmdsynopsis>
<command>ignore</command>
<arg choice="plain">
<replaceable class="parameter">pattern</replaceable>
</arg>
<arg choice="opt" rep="repeat">
<replaceable class="parameter">pattern</replaceable>
</arg>

<command>unignore</command>
<group choice="req">
<arg choice="plain">
<replaceable>*</replaceable>
</arg>
<arg choice="plain" rep="repeat">
<replaceable>pattern</replaceable>
</arg>
</group>
</cmdsynopsis>

<para>
Messages often have many header fields added by automatic processing
systems, or which may not seem useful to display on the screen.  This
command allows you to specify header fields which you don't normally
want to see in the pager.
</para>

<para>
You do not need to specify the full header field name.  For example,
<quote>ignore content-</quote> will ignore all header fields that begin
with the pattern <quote>content-</quote>. <quote>ignore *</quote> will
ignore all headers.
</para>

<para>
To remove a previously added token from the list, use the
<quote>unignore</quote> command.  The <quote>unignore</quote> command
will make Mutt display headers with the given pattern.  For example, if
you do <quote>ignore x-</quote> it is possible to <quote>unignore
x-mailer</quote>.
</para>

<para>
<quote>unignore *</quote> will remove all tokens from the ignore list.
</para>

<example id="ex-header-weeding">
<title>Header weeding</title>
<screen>
<emphasis role="comment"># Sven's draconian header weeding</emphasis>
ignore *
unignore from date subject to cc
unignore organization organisation x-mailer: x-newsreader: x-mailing-list:
unignore posted-to:
</screen>
</example>

</sect2>

<sect2 id="hdr-order">
<title>Ordering Displayed Headers</title>

<para>Usage:</para>

<cmdsynopsis>
<command>hdr_order</command>
<arg choice="plain">
<replaceable class="parameter">header</replaceable>
</arg>
<arg choice="opt" rep="repeat">
<replaceable class="parameter">header</replaceable>
</arg>

<command>unhdr_order</command>
<group choice="req">
<arg choice="plain">
<replaceable>*</replaceable>
</arg>
<arg choice="plain" rep="repeat">
<replaceable>header</replaceable>
</arg>
</group>
</cmdsynopsis>

<para>
With the <command>hdr_order</command> command you can specify an order
in which Mutt will attempt to present these headers to you when viewing
messages.
</para>

<para>
<quote><command>unhdr_order</command> *</quote> will clear all previous
headers from the order list, thus removing the header order effects set
by the system-wide startup file.
</para>

<example id="ex-hdr-order">
<title>Configuring header display order</title>
<screen>
hdr_order From Date: From: To: Cc: Subject:
</screen>
</example>

</sect2>
</sect1>

<sect1 id="alternates">
<title>Alternative Addresses</title>

<para>Usage:</para>

<cmdsynopsis>
<command>alternates</command>
<arg choice="opt" rep="repeat">
<option>-group</option>
<replaceable>name</replaceable>
</arg>
<arg choice="plain">
<replaceable>regexp</replaceable>
</arg>
<arg choice="opt" rep="repeat">
<replaceable>regexp</replaceable>
</arg>

<command>unalternates</command>
<arg choice="opt" rep="repeat">
<option>-group</option>
<replaceable>name</replaceable>
</arg>
<group choice="req">
<arg choice="plain">
<replaceable>*</replaceable>
</arg>
<arg choice="plain" rep="repeat">
<replaceable>regexp</replaceable>
</arg>
</group>
</cmdsynopsis>

<para>
With various functions, Mutt will treat messages differently, depending
on whether you sent them or whether you received them from someone else.
For instance, when replying to a message that you sent to a different
party, Mutt will automatically suggest to send the response to the
original message's recipients &mdash; responding to yourself won't make
much sense in many cases.  (See <link
linkend="reply-to">$reply_to</link>.)
</para>

<para>
Many users receive e-mail under a number of different addresses. To
fully use Mutt's features here, the program must be able to recognize
what e-mail addresses you receive mail under. That's the purpose of the
<command>alternates</command> command: It takes a list of regular
expressions, each of which can identify an address under which you
receive e-mail.
</para>

<para>
As addresses are matched using regular expressions and not exact strict
comparisons, you should make sure you specify your addresses as precise
as possible to avoid mismatches. For example, if you specify:
</para>

<screen>
alternates user@example
</screen>

<para>
Mutt will consider <quote><literal>some-user@example</literal></quote>
as being your address, too which may not be desired. As a solution, in
such cases addresses should be specified as:
</para>

<screen>
alternates '^user@example$'
</screen>

<para>
The <literal>-group</literal> flag causes all of the subsequent regular
expressions to be added to the named group.
</para>

<para>
The <command>unalternates</command> command can be used to write
exceptions to <command>alternates</command> patterns. If an address
matches something in an <command>alternates</command> command, but you
nonetheless do not think it is from you, you can list a more precise
pattern under an <command>unalternates</command> command.
</para>

<para>
To remove a regular expression from the <command>alternates</command>
list, use the <command>unalternates</command> command with exactly the
same <emphasis>regexp</emphasis>.  Likewise, if the
<emphasis>regexp</emphasis> for an <command>alternates</command> command
matches an entry on the <command>unalternates</command> list, that
<command>unalternates</command> entry will be removed. If the
<emphasis>regexp</emphasis> for <command>unalternates</command> is
<quote>*</quote>, <emphasis>all entries</emphasis> on
<command>alternates</command> will be removed.
</para>

</sect1>

<sect1 id="lists">
<title>Mailing Lists</title>

<anchor id="subscribe"/>
<para>Usage:</para>

<cmdsynopsis>
<command>lists</command>
<arg choice="opt" rep="repeat">
<option>-group</option>
<replaceable class="parameter">name</replaceable>
</arg>
<arg choice="plain">
<replaceable class="parameter">regexp</replaceable>
</arg>
<arg choice="opt" rep="repeat">
<replaceable class="parameter">regexp</replaceable>
</arg>

<command>unlists</command>
<group choice="req">
<arg choice="plain">
<replaceable class="parameter">*</replaceable>
</arg>
<arg choice="plain" rep="repeat">
<replaceable class="parameter">regexp</replaceable>
</arg>
</group>

<command>subscribe</command>
<arg choice="opt" rep="repeat">
<option>-group</option>
<replaceable class="parameter">name</replaceable>
</arg>
<arg choice="plain">
<replaceable class="parameter">regexp</replaceable>
</arg>
<arg choice="opt" rep="repeat">
<replaceable class="parameter">regexp</replaceable>
</arg>

<command>unsubscribe</command>
<group choice="req">
<arg choice="plain">
<replaceable class="parameter">*</replaceable>
</arg>
<arg choice="plain" rep="repeat">
<replaceable class="parameter">regexp</replaceable>
</arg>
</group>
</cmdsynopsis>

<para>
Mutt has a few nice features for <link linkend="using-lists">handling
mailing lists</link>.  In order to take advantage of them, you must
specify which addresses belong to mailing lists, and which mailing lists
you are subscribed to. Mutt also has limited support for auto-detecting
mailing lists: it supports parsing <literal>mailto:</literal> links in
the common <literal>List-Post:</literal> header which has the same
effect as specifying the list address via the <command>lists</command>
command (except the group feature). Once you have done this, the <link
linkend="list-reply"><literal>&lt;list-reply&gt;</literal></link>
function will work for all known lists.  Additionally, when you send a
message to a subscribed list, Mutt will add a Mail-Followup-To header to
tell other users' mail user agents not to send copies of replies to your
personal address.
</para>

<note>
<para>
The Mail-Followup-To header is a non-standard extension which is not
supported by all mail user agents.  Adding it is not bullet-proof
against receiving personal CCs of list messages.  Also note that the
generation of the Mail-Followup-To header is controlled by the <link
linkend="followup-to">$followup_to</link> configuration variable since
it's common practice on some mailing lists to send Cc upon replies
(which is more a group- than a list-reply).
</para>
</note>

<para>
More precisely, Mutt maintains lists of patterns for the addresses of
known and subscribed mailing lists.  Every subscribed mailing list is
known. To mark a mailing list as known, use the <command>list</command>
command.  To mark it as subscribed, use <command>subscribe</command>.
</para>

<para>
You can use regular expressions with both commands. To mark all messages
sent to a specific bug report's address on Debian's bug tracking system
as list mail, for instance, you could say
</para>

<screen>
subscribe [0-9]+.*@bugs.debian.org</screen>

<para>
as it's often sufficient to just give a portion of the list's e-mail
address.
</para>

<para>
Specify as much of the address as you need to to remove ambiguity.  For
example, if you've subscribed to the Mutt mailing list, you will receive
mail addressed to <literal>mutt-users@mutt.org</literal>.  So, to tell
Mutt that this is a mailing list, you could add <literal>lists
mutt-users@</literal> to your initialization file.  To tell Mutt that
you are subscribed to it, add <literal><command>subscribe</command>
mutt-users</literal> to your initialization file instead.  If you also
happen to get mail from someone whose address is
<literal>mutt-users@example.com</literal>, you could use
<literal><command>lists</command> ^mutt-users@mutt\\.org$</literal> or
<literal><command>subscribe</command> ^mutt-users@mutt\\.org$</literal>
to match only mail from the actual list.
</para>

<para>
The <literal>-group</literal> flag adds all of the subsequent regular
expressions to the named <link linkend="addrgroup">address group</link>
in addition to adding to the specified address list.
</para>

<para>
The <quote>unlists</quote> command is used to remove a token from the
list of known and subscribed mailing-lists. Use <quote>unlists *</quote>
to remove all tokens.
</para>

<para>
To remove a mailing list from the list of subscribed mailing lists, but
keep it on the list of known mailing lists, use
<command>unsubscribe</command>.
</para>

</sect1>

<sect1 id="mbox-hook">
<title>Using Multiple Spool Mailboxes</title>

<para>Usage:</para>

<cmdsynopsis>
<command>mbox-hook</command>
<arg choice="plain">
<replaceable class="parameter">[!]regexp</replaceable>
</arg>
<arg choice="plain">
<replaceable class="parameter">mailbox</replaceable>
</arg>
</cmdsynopsis>

<para>
This command is used to move read messages from a specified mailbox to a
different mailbox automatically when you quit or change folders.
<emphasis>regexp</emphasis> is a regular expression specifying the
mailbox to treat as a <quote>spool</quote> mailbox and
<emphasis>mailbox</emphasis> specifies where mail should be saved when
read.
</para>

<para>
The regexp parameter has <link linkend="shortcuts">mailbox
shortcut</link> expansion performed on the first character.
See  <xref linkend="mailbox-hook"/> for more details.
</para>

<para>
Unlike some of the other <emphasis>hook</emphasis> commands, only the
<emphasis>first</emphasis> matching regexp is used (it is not possible
to save read mail in more than a single mailbox).
</para>

</sect1>

<sect1 id="mailboxes">
<title>Monitoring Incoming Mail</title>

<para>Usage:</para>

<cmdsynopsis>
<command>mailboxes</command>
<arg choice="plain">
<replaceable class="parameter">mailbox</replaceable>
</arg>
<arg choice="opt" rep="repeat">
<replaceable class="parameter">mailbox</replaceable>
</arg>

<command>unmailboxes</command>
<group choice="req">
<arg choice="plain">
<replaceable class="parameter">*</replaceable>
</arg>
<arg choice="plain" rep="repeat">
<replaceable class="parameter">mailbox</replaceable>
</arg>
</group>
</cmdsynopsis>

<para>
This command specifies folders which can receive mail and which will be
checked for new messages periodically.
</para>

<para>
<emphasis>folder</emphasis> can either be a local file or directory
(Mbox/Mmdf or Maildir/Mh). If Mutt was built with POP and/or IMAP
support, <emphasis>folder</emphasis> can also be a POP/IMAP folder
URL. The URL syntax is described in <xref linkend="url-syntax"/>, POP
and IMAP are described in <xref linkend="pop"/> and <xref
linkend="imap"/> respectively.
</para>

<para>
Mutt provides a number of advanced features for handling (possibly many)
folders and new mail within them, please refer to <xref
linkend="new-mail"/> for details (including in what situations and how
often Mutt checks for new mail).
</para>

<para>
The <quote>unmailboxes</quote> command is used to remove a token from
the list of folders which receive mail. Use <quote>unmailboxes *</quote>
to remove all tokens.
</para>

<note>
<para>
The folders in the <command>mailboxes</command> command are resolved
when the command is executed, so if these names contain <link
linkend="shortcuts">shortcut characters</link> (such as <quote>=</quote>
and <quote>!</quote>), any variable definition that affects these
characters (like <link linkend="folder">$folder</link> and <link
linkend="spoolfile">$spoolfile</link>) should be set before the
<command>mailboxes</command> command. If none of these shortcuts are
used, a local path should be absolute as otherwise Mutt tries to find it
relative to the directory from where Mutt was started which may not
always be desired.
</para>
</note>

</sect1>

<sect1 id="my-hdr">
<title>User-Defined Headers</title>

<para>Usage:</para>

<cmdsynopsis>
<command>my_hdr</command>
<arg choice="plain">
<replaceable class="parameter">string</replaceable>
</arg>

<command>unmy_hdr</command>
<group choice="req">
<arg choice="plain">
<replaceable class="parameter">*</replaceable>
</arg>
<arg choice="plain" rep="repeat">
<replaceable class="parameter">field</replaceable>
</arg>
</group>
</cmdsynopsis>

<para>
The <command>my_hdr</command> command allows you to create your own
header fields which will be added to every message you send and appear
in the editor if <link linkend="edit-headers">$edit_headers</link> is
set.
</para>

<para>
For example, if you would like to add an <quote>Organization:</quote>
header field to all of your outgoing messages, you can put the command
something like shown in <xref linkend="ex-my-hdr"/> in your
<literal>.muttrc</literal>.
</para>

<example id="ex-my-hdr">
<title>Defining custom headers</title>
<screen>
my_hdr Organization: A Really Big Company, Anytown, USA
</screen>
</example>

<note>
<para>
Space characters are <emphasis>not</emphasis> allowed between the
keyword and the colon (<quote>:</quote>). The standard for electronic
mail (RFC2822) says that space is illegal there, so Mutt enforces the
rule.
</para>
</note>

<para>
If you would like to add a header field to a single message, you should
either set the <link linkend="edit-headers">$edit_headers</link>
variable, or use the <literal>&lt;edit-headers&gt;</literal> function
(default: <quote>E</quote>) in the compose menu so that you can edit the
header of your message along with the body.
</para>

<para>
To remove user defined header fields, use the
<command>unmy_hdr</command> command. You may specify an asterisk
(<quote>*</quote>) to remove all header fields, or the fields to
remove. For example, to remove all <quote>To</quote> and
<quote>Cc</quote> header fields, you could use:
</para>

<screen>
unmy_hdr to cc
</screen>

</sect1>

<sect1 id="save-hook">
<title>Specify Default Save Mailbox</title>

<para>Usage:</para>

<cmdsynopsis>
<command>save-hook</command>
<arg choice="plain">
<replaceable class="parameter">[!]pattern</replaceable>
</arg>
<arg choice="plain">
<replaceable class="parameter">mailbox</replaceable>
</arg>
</cmdsynopsis>

<para>
This command is used to override the default mailbox used when saving
messages. <emphasis>mailbox</emphasis> will be used as the default if
the message matches <emphasis>pattern</emphasis>, see <xref
linkend="pattern-hook"/> for information on the exact format.
</para>

<para>
To provide more flexibility and good defaults, Mutt applies the expandos
of <link linkend="index-format">$index_format</link> to
<emphasis>mailbox</emphasis> after it was expanded.
</para>

<example id="ex-save-hook-exando">
<title>Using %-expandos in <command>save-hook</command></title>
<screen>
<emphasis role="comment"># default: save all to ~/Mail/&lt;author name&gt;</emphasis>
save-hook . ~/Mail/%F

<emphasis role="comment"># save from me@turing.cs.hmc.edu and me@cs.hmc.edu to $folder/elkins</emphasis>
save-hook me@(turing\\.)?cs\\.hmc\\.edu$ +elkins

<emphasis role="comment"># save from aol.com to $folder/spam</emphasis>
save-hook aol\\.com$ +spam
</screen>
</example>

<para>
Also see the <link
linkend="fcc-save-hook"><command>fcc-save-hook</command></link> command.
</para>

</sect1>

<sect1 id="fcc-hook">
<title>Specify Default Fcc: Mailbox When Composing</title>

<para>Usage:</para>

<cmdsynopsis>
<command>fcc-hook</command>
<arg choice="plain">
<replaceable class="parameter">[!]pattern</replaceable>
</arg>
<arg choice="plain">
<replaceable class="parameter">mailbox</replaceable>
</arg>
</cmdsynopsis>

<para>
This command is used to save outgoing mail in a mailbox other than <link
linkend="record">$record</link>.  Mutt searches the initial list of
message recipients for the first matching <emphasis>pattern</emphasis>
and uses <emphasis>mailbox</emphasis> as the default Fcc: mailbox.  If
no match is found the message will be saved to <link
linkend="record">$record</link> mailbox.
</para>

<para>
To provide more flexibility and good defaults, Mutt applies the
expandos of <link linkend="index-format">$index_format</link> to
<emphasis>mailbox</emphasis> after it was expanded.
</para>

<para>
See <xref linkend="pattern-hook"/> for information on the exact format
of <emphasis>pattern</emphasis>.
</para>

<screen>fcc-hook [@.]aol\\.com$ +spammers</screen>

<para>
...will save a copy of all messages going to the aol.com domain to the
`+spammers' mailbox by default.  Also see the <link
linkend="fcc-save-hook"><command>fcc-save-hook</command></link> command.
</para>

</sect1>

<sect1 id="fcc-save-hook">
<title>Specify Default Save Filename and Default Fcc: Mailbox at Once</title>

<para>Usage:</para>

<cmdsynopsis>
<command>fcc-save-hook</command>
<arg choice="plain">
<replaceable class="parameter">[!]pattern</replaceable>
</arg>
<arg choice="plain">
<replaceable class="parameter">mailbox</replaceable>
</arg>
</cmdsynopsis>

<para>
This command is a shortcut, equivalent to doing both a <link
linkend="fcc-hook"><command>fcc-hook</command></link> and a <link
linkend="save-hook"><command>save-hook</command></link> with its
arguments, including %-expansion on <emphasis>mailbox</emphasis>
according to <link linkend="index-format">$index_format</link>.
</para>

</sect1>

<sect1 id="send-hook">
<title>Change Settings Based Upon Message Recipients</title>

<anchor id="reply-hook"/>
<anchor id="send2-hook"/>

<para>Usage:</para>

<cmdsynopsis>
<command>reply-hook</command>
<arg choice="plain">
<replaceable class="parameter">[!]pattern</replaceable>
</arg>
<arg choice="plain">
<replaceable class="parameter">command</replaceable>
</arg>

<command>send-hook</command>
<arg choice="plain">
<replaceable class="parameter">[!]pattern</replaceable>
</arg>
<arg choice="plain">
<replaceable class="parameter">command</replaceable>
</arg>

<command>send2-hook</command>
<arg choice="plain">
<replaceable class="parameter">[!]pattern</replaceable>
</arg>
<arg choice="plain">
<replaceable class="parameter">command</replaceable>
</arg>
</cmdsynopsis>

<para>
These commands can be used to execute arbitrary configuration commands
based upon recipients of the message.  <emphasis>pattern</emphasis> is
used to match the message, see <xref linkend="pattern-hook"/> for
details. <emphasis>command</emphasis> is executed when
<emphasis>pattern</emphasis> matches.
</para>

<para>
<command>reply-hook</command> is matched against the message you are
<emphasis>replying to</emphasis>, instead of the message you are
<emphasis>sending</emphasis>.  <command>send-hook</command> is matched
against all messages, both <emphasis>new</emphasis> and
<emphasis>replies</emphasis>.
</para>

<note>
<para>
<command>reply-hook</command>s are matched <emphasis>before</emphasis> the
<command>send-hook</command>, <emphasis>regardless</emphasis> of the order
specified in the user's configuration file.  However, you can inhibit
<command>send-hook</command> in the reply case by using the pattern
<literal>'! ~Q'</literal> (<emphasis>not replied</emphasis>, see
<xref linkend="pattern-hook"/>) in the <command>send-hook</command> to tell
when <command>reply-hook</command> have been executed.
</para>
</note>

<para>
<command>send2-hook</command> is matched every time a message is
changed, either by editing it, or by using the compose menu to change
its recipients or subject.  <command>send2-hook</command> is executed
after <command>send-hook</command>, and can, e.g., be used to set
parameters such as the <link linkend="sendmail">$sendmail</link>
variable depending on the message's sender address.
</para>

<para>
For each type of <command>send-hook</command> or
<command>reply-hook</command>, when multiple matches occur, commands are
executed in the order they are specified in the
<literal>.muttrc</literal> (for that type of hook).
</para>

<para>
Example: <literal><command>send-hook</command> mutt
"<command>set</command> mime_forward signature=''"</literal>
</para>

<para>
Another typical use for this command is to change the values of the
<link linkend="attribution">$attribution</link>, <link
linkend="signature">$signature</link> and <link
linkend="locale">$locale</link> variables in order to change the
language of the attributions and signatures based upon the recipients.
</para>

<note>
<para>
<command>send-hook</command>'s are only executed once after getting the
initial list of recipients.  Adding a recipient after replying or
editing the message will not cause any <command>send-hook</command> to
be executed, similarly if <link linkend="autoedit">$autoedit</link> is
set (as then the initial list of recipients is empty). Also note that
<link linkend="my-hdr"><command>my_hdr</command></link> commands which
modify recipient headers, or the message's subject, don't have any
effect on the current message when executed from a
<command>send-hook</command>.
</para>
</note>

</sect1>

<sect1 id="message-hook">
<title>Change Settings Before Formatting a Message</title>

<para>Usage:</para>

<cmdsynopsis>
<command>message-hook</command>
<arg choice="plain">
<replaceable class="parameter">[!]pattern</replaceable>
</arg>
<arg choice="plain">
<replaceable class="parameter">command</replaceable>
</arg>
</cmdsynopsis>

<para>
This command can be used to execute arbitrary configuration commands
before viewing or formatting a message based upon information about the
message.  <emphasis>command</emphasis> is executed if the
<emphasis>pattern</emphasis> matches the message to be displayed. When
multiple matches occur, commands are executed in the order they are
specified in the <literal>.muttrc</literal>.
</para>

<para>
See <xref linkend="pattern-hook"/> for information on the exact format
of <emphasis>pattern</emphasis>.
</para>

<para>
Example:
</para>

<screen>
message-hook ~A 'set pager=builtin'
message-hook '~f freshmeat-news' 'set pager="less \"+/^  subject: .*\""'
</screen>

</sect1>

<sect1 id="crypt-hook">
<title>Choosing the Cryptographic Key of the Recipient</title>

<para>Usage:</para>

<cmdsynopsis>
<command>crypt-hook</command>
<arg choice="plain">
<replaceable class="parameter">regexp</replaceable>
</arg>
<arg choice="plain">
<replaceable class="parameter">keyid</replaceable>
</arg>
</cmdsynopsis>

<para>
When encrypting messages with PGP/GnuPG or OpenSSL, you may want to
associate a certain key with a given e-mail address automatically,
either because the recipient's public key can't be deduced from the
destination address, or because, for some reasons, you need to override
the key Mutt would normally use.  The <command>crypt-hook</command>
command provides a method by which you can specify the ID of the public
key to be used when encrypting messages to a certain recipient.
You may use multiple crypt-hooks with the same regexp; multiple
matching crypt-hooks result in the use of multiple keyids for
a recipient.  During key selection, Mutt will confirm whether each
crypt-hook is to be used (unless the <link
linkend="crypt-confirmhook">$crypt_confirmhook</link> option is unset).
If all crypt-hooks for a recipient are declined, Mutt will use the
original recipient address for key selection instead.
</para>

<para>
The meaning of <emphasis>keyid</emphasis> is to be taken broadly in this
context: You can either put a numerical key ID or fingerprint here, an
e-mail address, or even just a real name.
</para>

</sect1>

<sect1 id="push">
<title>Adding Key Sequences to the Keyboard Buffer</title>

<para>Usage:</para>

<cmdsynopsis>
<command>push</command>
<arg choice="plain">
<replaceable class="parameter">string</replaceable>
</arg>
</cmdsynopsis>

<para>
This command adds the named string to the beginning of the keyboard buffer. The string
may contain control characters, key names and function names like the
sequence string in the <link linkend="macro">macro</link> command. You
may use it to automatically run a sequence of commands at startup, or
when entering certain folders. For example, <xref
linkend="ex-folder-hook-push"/> shows how to automatically collapse all
threads when entering a folder.
</para>

<example id="ex-folder-hook-push">
<title>Embedding <command>push</command> in <command>folder-hook</command></title>
<screen>
folder-hook . 'push &lt;collapse-all&gt;'
</screen>
</example>

<para>
For using functions like shown in the example, it's important to use
angle brackets (<quote>&lt;</quote> and <quote>&gt;</quote>) to make
Mutt recognize the input as a function name. Otherwise it will simulate
individual just keystrokes, i.e. <quote><literal>push
collapse-all</literal></quote> would be interpreted as if you had typed
<quote>c</quote>, followed by <quote>o</quote>, followed by
<quote>l</quote>, ..., which is not desired and may lead to very
unexpected behavior.
</para>

<para>
Keystrokes can be used, too, but are less portable because of
potentially changed key bindings. With default bindings, this is
equivalent to the above example:
</para>

<screen>
folder-hook . 'push \eV'
</screen>

<para>
because it simulates that Esc+V was pressed (which is the default
binding of <literal>&lt;collapse-all&gt;</literal>).
</para>

</sect1>

<sect1 id="exec">
<title>Executing Functions</title>

<para>Usage:</para>

<cmdsynopsis>
<command>exec</command>
<arg choice="plain">
<replaceable class="parameter">function</replaceable>
</arg>
<arg choice="opt" rep="repeat">
<replaceable class="parameter">function</replaceable>
</arg>
</cmdsynopsis>

<para>
This command can be used to execute any function. Functions are listed
in the <link linkend="functions">function reference</link>.
<quote><command>exec</command> <literal>function</literal></quote> is
equivalent to <quote><literal>push &lt;function&gt;</literal></quote>.
</para>

</sect1>

<sect1 id="score-command">
<title>Message Scoring</title>

<para>Usage:</para>

<cmdsynopsis>
<command>score</command>
<arg choice="plain">
<replaceable class="parameter">pattern</replaceable>
</arg>
<arg choice="plain">
<replaceable class="parameter">value</replaceable>
</arg>

<command>unscore</command>
<group choice="req">
<arg choice="plain">
<replaceable class="parameter">*</replaceable>
</arg>
<arg choice="plain" rep="repeat">
<replaceable class="parameter">pattern</replaceable>
</arg>
</group>
</cmdsynopsis>

<para>
The <command>score</command> commands adds <emphasis>value</emphasis> to
a message's score if <emphasis>pattern</emphasis> matches it.
<emphasis>pattern</emphasis> is a string in the format described in the
<link linkend="patterns">patterns</link> section (note: For efficiency
reasons, patterns which scan information not available in the index,
such as <literal>~b</literal>, <literal>~B</literal> or
<literal>~h</literal>, may not be used).  <emphasis>value</emphasis> is
a positive or negative integer.  A message's final score is the sum
total of all matching <command>score</command> entries.  However, you
may optionally prefix <emphasis>value</emphasis> with an equal sign
(<quote>=</quote>) to cause evaluation to stop at a particular entry if
there is a match.  Negative final scores are rounded up to 0.
</para>

<para>
The <command>unscore</command> command removes score entries from the
list.  You <emphasis>must</emphasis> specify the same pattern specified
in the <command>score</command> command for it to be removed.  The
pattern <quote>*</quote> is a special token which means to clear the
list of all score entries.
</para>

</sect1>

<sect1 id="spam">
<title>Spam Detection</title>

<para>Usage:</para>

<cmdsynopsis>
<command>spam</command>
<arg choice="plain">
<replaceable class="parameter">pattern</replaceable>
</arg>
<arg choice="plain">
<replaceable class="parameter">format</replaceable>
</arg>

<command>nospam</command>
<group choice="req">
<arg choice="plain">
<replaceable class="parameter">*</replaceable>
</arg>
<arg choice="plain">
<replaceable class="parameter">pattern</replaceable>
</arg>
</group>
</cmdsynopsis>

<para>
Mutt has generalized support for external spam-scoring filters.  By
defining your spam patterns with the <command>spam</command> and
<literal>nospam</literal> commands, you can <emphasis>limit</emphasis>,
<emphasis>search</emphasis>, and <emphasis>sort</emphasis> your mail
based on its spam attributes, as determined by the external filter. You
also can display the spam attributes in your index display using the
<literal>%H</literal> selector in the <link
linkend="index-format">$index_format</link> variable. (Tip: try
<literal>%?H?[%H] ?</literal> to display spam tags only when they are
defined for a given message.)
</para>

<para>
Your first step is to define your external filter's spam patterns using
the <command>spam</command> command. <emphasis>pattern</emphasis> should
be a regular expression that matches a header in a mail message. If any
message in the mailbox matches this regular expression, it will receive
a <quote>spam tag</quote> or <quote>spam attribute</quote> (unless it
also matches a <command>nospam</command> pattern &mdash; see below.) The
appearance of this attribute is entirely up to you, and is governed by
the <emphasis>format</emphasis> parameter. <emphasis>format</emphasis>
can be any static text, but it also can include back-references from the
<emphasis>pattern</emphasis> expression. (A regular expression
<quote>back-reference</quote> refers to a sub-expression contained
within parentheses.) <literal>%1</literal> is replaced with the first
back-reference in the regex, <literal>%2</literal> with the second, etc.
</para>

<para>
To match spam tags, mutt needs the corresponding header information
which is always the case for local and POP folders but not for IMAP in
the default configuration. Depending on the spam header to be analyzed,
<link linkend="imap-headers">$imap_headers</link> may need to be
adjusted.
</para>

<para>
If you're using multiple spam filters, a message can have more than one
spam-related header. You can define <command>spam</command> patterns for
each filter you use. If a message matches two or more of these patterns,
and the <link linkend="spam-separator">$spam_separator</link> variable
is set to a string, then the message's spam tag will consist of all the
<emphasis>format</emphasis> strings joined together, with the value of
<link linkend="spam-separator">$spam_separator</link> separating them.
</para>

<para>
For example, suppose one uses DCC, SpamAssassin, and PureMessage, then
the configuration might look like in <xref linkend="ex-spam"/>.
</para>

<example id="ex-spam">
<title>Configuring spam detection</title>
<screen>
spam "X-DCC-.*-Metrics:.*(....)=many"         "90+/DCC-%1"
spam "X-Spam-Status: Yes"                     "90+/SA"
spam "X-PerlMX-Spam: .*Probability=([0-9]+)%" "%1/PM"
set spam_separator=", "
</screen>
</example>

<para>
If then a message is received that DCC registered with
<quote>many</quote> hits under the <quote>Fuz2</quote> checksum, and
that PureMessage registered with a 97% probability of being spam, that
message's spam tag would read <literal>90+/DCC-Fuz2,
97/PM</literal>. (The four characters before <quote>=many</quote> in a
DCC report indicate the checksum used &mdash; in this case,
<quote>Fuz2</quote>.)
</para>

<para>
If the <link linkend="spam-separator">$spam_separator</link> variable is
unset, then each spam pattern match supersedes the previous one. Instead
of getting joined <emphasis>format</emphasis> strings, you'll get only
the last one to match.
</para>

<para>
The spam tag is what will be displayed in the index when you use
<literal>%H</literal> in the <link
linkend="index-format">$index_format</link> variable. It's also the
string that the <literal>~H</literal> pattern-matching expression
matches against for <literal>&lt;search&gt;</literal> and
<literal>&lt;limit&gt;</literal> functions. And it's what sorting by
spam attribute will use as a sort key.
</para>

<para>
That's a pretty complicated example, and most people's actual
environments will have only one spam filter. The simpler your
configuration, the more effective Mutt can be, especially when it comes
to sorting.
</para>

<para>
Generally, when you sort by spam tag, Mutt will sort
<emphasis>lexically</emphasis> &mdash; that is, by ordering strings
alphanumerically. However, if a spam tag begins with a number, Mutt will
sort numerically first, and lexically only when two numbers are equal in
value. (This is like UNIX's <literal>sort -n</literal>.) A message with
no spam attributes at all &mdash; that is, one that didn't match
<emphasis>any</emphasis> of your <command>spam</command> patterns
&mdash; is sorted at lowest priority. Numbers are sorted next, beginning
with 0 and ranging upward. Finally, non-numeric strings are sorted, with
<quote>a</quote> taking lower priority than <quote>z</quote>. Clearly,
in general, sorting by spam tags is most effective when you can coerce
your filter to give you a raw number. But in case you can't, Mutt can
still do something useful.
</para>

<para>
The <command>nospam</command> command can be used to write exceptions to
<command>spam</command> patterns. If a header pattern matches something
in a <command>spam</command> command, but you nonetheless do not want it
to receive a spam tag, you can list a more precise pattern under a
<command>nospam</command> command.
</para>

<para>
If the <emphasis>pattern</emphasis> given to <command>nospam</command>
is exactly the same as the <emphasis>pattern</emphasis> on an existing
<command>spam</command> list entry, the effect will be to remove the
entry from the spam list, instead of adding an exception.  Likewise, if
the <emphasis>pattern</emphasis> for a <command>spam</command> command
matches an entry on the <command>nospam</command> list, that nospam
entry will be removed. If the <emphasis>pattern</emphasis> for
<command>nospam</command> is <quote>*</quote>, <emphasis>all entries on
both lists</emphasis> will be removed. This might be the default action
if you use <command>spam</command> and <command>nospam</command> in
conjunction with a <command>folder-hook</command>.
</para>

<para>
You can have as many <command>spam</command> or
<command>nospam</command> commands as you like.  You can even do your
own primitive <command>spam</command> detection within Mutt &mdash; for
example, if you consider all mail from <literal>MAILER-DAEMON</literal>
to be spam, you can use a <command>spam</command> command like this:
</para>

<screen>
spam "^From: .*MAILER-DAEMON"       "999"
</screen>

</sect1>

<sect1 id="set">
<title>Setting and Querying Variables</title>

<sect2 id="var-types">
<title>Variable Types</title>

<para>
Mutt supports these types of configuration variables:
</para>

<variablelist>
<varlistentry>
<term>boolean</term>
<listitem>
<para>
A boolean expression, either <quote>yes</quote> or <quote>no</quote>.
</para>
</listitem>
</varlistentry>
<varlistentry>
<term>number</term>
<listitem>
<para>
A signed integer number in the range -32768 to 32767.
</para>
</listitem>
</varlistentry>
<varlistentry>
<term>string</term>
<listitem>
<para>
Arbitrary text.
</para>
</listitem>
</varlistentry>
<varlistentry>
<term>path</term>
<listitem>
<para>
A specialized string for representing paths including support for
mailbox shortcuts (see <xref linkend="shortcuts"/>) as well as tilde
(<quote>~</quote>) for a user's home directory and more.
</para>
</listitem>
</varlistentry>
<varlistentry>
<term>quadoption</term>
<listitem>
<para>
Like a boolean but triggers a prompt when set to <quote>ask-yes</quote>
or <quote>ask-no</quote> with <quote>yes</quote> and <quote>no</quote>
preselected respectively.
</para>
</listitem>
</varlistentry>
<varlistentry>
<term>sort order</term>
<listitem>
<para>
A specialized string allowing only particular words as values depending
on the variable.
</para>
</listitem>
</varlistentry>
<varlistentry>
<term>regular expression</term>
<listitem>
<para>
A regular expression, see <xref linkend="regexp"/> for an introduction.
</para>
</listitem>
</varlistentry>
<varlistentry>
<term>folder magic</term>
<listitem>
<para>
Specifies the type of folder to use: <emphasis>mbox</emphasis>,
<emphasis>mmdf</emphasis>, <emphasis>mh</emphasis> or
<emphasis>maildir</emphasis>.  Currently only used to determine the type
for newly created folders.
</para>
</listitem>
</varlistentry>
<varlistentry>
<term>e-mail address</term>
<listitem>
<para>
An e-mail address either with or without realname. The older
<quote><literal>user@example.org (Joe User)</literal></quote> form is
supported but strongly deprecated.
</para>
</listitem>
</varlistentry>
<varlistentry>
<term>user-defined</term>
<listitem>
<para>
Arbitrary text, see <xref linkend="set-myvar"/> for details.
</para>
</listitem>
</varlistentry>
</variablelist>

</sect2>

<sect2 id="set-commands">
<title>Commands</title>

<para>
The following commands are available to manipulate and query variables:
</para>

<para>Usage:</para>

<cmdsynopsis>
<command>set</command>
<group choice="req">
<arg choice="plain">
<group choice="opt">
<arg choice="plain"><option>no</option></arg>
<arg choice="plain"><option>inv</option></arg>
</group>
<replaceable class="parameter">variable</replaceable>
</arg>
<arg choice="plain">
<replaceable class="parameter">variable=value</replaceable>
</arg>
</group>
<arg choice="opt" rep="repeat"></arg>

<command>toggle</command>
<arg choice="plain">
<replaceable class="parameter">variable</replaceable>
</arg>
<arg choice="opt" rep="repeat">
<replaceable class="parameter">variable</replaceable>
</arg>

<command>unset</command>
<arg choice="plain">
<replaceable class="parameter">variable</replaceable>
</arg>
<arg choice="opt" rep="repeat">
<replaceable class="parameter">variable</replaceable>
</arg>

<command>reset</command>
<arg choice="plain">
<replaceable class="parameter">variable</replaceable>
</arg>
<arg choice="opt" rep="repeat">
<replaceable class="parameter">variable</replaceable>
</arg>
</cmdsynopsis>

<para>
This command is used to set (and unset) <link
linkend="variables">configuration variables</link>.  There are four
basic types of variables: boolean, number, string and quadoption.
<emphasis>boolean</emphasis> variables can be <emphasis>set</emphasis>
(true) or <emphasis>unset</emphasis> (false).
<emphasis>number</emphasis> variables can be assigned a positive integer
value.  <emphasis>string</emphasis> variables consist of any number of
printable characters and must be enclosed in quotes if they contain
spaces or tabs.  You may also use the escape sequences <quote>\n</quote>
and <quote>\t</quote> for newline and tab, respectively.
<emphasis>quadoption</emphasis> variables are used to control whether or
not to be prompted for certain actions, or to specify a default action.
A value of <emphasis>yes</emphasis> will cause the action to be carried
out automatically as if you had answered yes to the question.
Similarly, a value of <emphasis>no</emphasis> will cause the action to
be carried out as if you had answered <quote>no.</quote> A value of
<emphasis>ask-yes</emphasis> will cause a prompt with a default answer
of <quote>yes</quote> and <emphasis>ask-no</emphasis> will provide a
default answer of <quote>no.</quote>
</para>

<para>
Prefixing a variable with <quote>no</quote> will unset it.  Example:
<literal><command>set</command> noaskbcc</literal>.
</para>

<para>
For <emphasis>boolean</emphasis> variables, you may optionally prefix
the variable name with <literal>inv</literal> to toggle the value (on or
off).  This is useful when writing macros.  Example:
<literal><command>set</command> invsmart_wrap</literal>.
</para>

<para>
The <command>toggle</command> command automatically prepends the
<literal>inv</literal> prefix to all specified variables.
</para>

<para>
The <command>unset</command> command automatically prepends the
<literal>no</literal> prefix to all specified variables.
</para>

<para>
Using the <literal>&lt;enter-command&gt;</literal> function in the
<emphasis>index</emphasis> menu, you can query the value of a variable
by prefixing the name of the variable with a question mark:
</para>

<screen>
set ?allow_8bit
</screen>

<para>
The question mark is actually only required for boolean and quadoption
variables.
</para>

<para>
The <command>reset</command> command resets all given variables to the
compile time defaults (hopefully mentioned in this manual). If you use
the command <command>set</command> and prefix the variable with
<quote>&amp;</quote> this has the same behavior as the
<command>reset</command> command.
</para>

<para>
With the <command>reset</command> command there exists the special
variable <quote>all</quote>, which allows you to reset all variables to
their system defaults.
</para>

</sect2>

<sect2 id="set-myvar">
<title>User-Defined Variables</title>

<sect3 id="set-myvar-intro">
<title>Introduction</title>

<para>
Along with the variables listed in the <link
linkend="variables">Configuration variables</link> section, Mutt
supports user-defined variables with names starting with
<literal>my_</literal> as in, for example, <literal>my_cfgdir</literal>.
</para>

<para>
The <command>set</command> command either creates a custom
<literal>my_</literal> variable or changes its value if it does exist
already. The <command>unset</command> and <command>reset</command>
commands remove the variable entirely.
</para>

<para>
Since user-defined variables are expanded in the same way that
environment variables are (except for the <link
linkend="shell-escape">shell-escape</link> command and backtick
expansion), this feature can be used to make configuration files more
readable.
</para>

</sect3>

<sect3 id="set-myvar-examples">
<title>Examples</title>

<para>
The following example defines and uses the variable
<literal>my_cfgdir</literal> to abbreviate the calls of the <link
linkend="source"><command>source</command></link> command:
</para>

<example id="ex-myvar1">
<title>Using user-defined variables for config file readability</title>
<screen>
set my_cfgdir = $HOME/mutt/config

source $my_cfgdir/hooks
source $my_cfgdir/macros
<emphasis role="comment"># more source commands...</emphasis>
</screen>
</example>

<para>
A custom variable can also be used in macros to backup the current value
of another variable. In the following example, the value of the <link
linkend="delete">$delete</link> is changed temporarily while its
original value is saved as <literal>my_delete</literal>.  After the
macro has executed all commands, the original value of <link
linkend="delete">$delete</link> is restored.
</para>

<example id="ex-myvar2">
<title>Using user-defined variables for backing up other config option values</title>
<screen>
macro pager ,x '\
&lt;enter-command&gt;set my_delete=$delete&lt;enter&gt;\
&lt;enter-command&gt;set delete=yes&lt;enter&gt;\
...\
&lt;enter-command&gt;set delete=$my_delete&lt;enter&gt;'
</screen>
</example>

<para>
Since Mutt expands such values already when parsing the configuration
file(s), the value of <literal>$my_delete</literal> in the
last example would be the value of <link linkend="delete">$delete</link> exactly
as it was at that point during parsing the configuration file. If
another statement would change the value for <link linkend="delete">$delete</link>
later in the same or another file, it would have no effect on
<literal>$my_delete</literal>. However, the expansion can
be deferred to runtime, as shown in the next example, when escaping the
dollar sign.
</para>

<example id="ex-myvar3">
<title>Deferring user-defined variable expansion to runtime</title>
<screen>
macro pager &lt;PageDown&gt; "\
&lt;enter-command&gt; set my_old_pager_stop=\$pager_stop pager_stop&lt;Enter&gt;\
&lt;next-page&gt;\
&lt;enter-command&gt; set pager_stop=\$my_old_pager_stop&lt;Enter&gt;\
&lt;enter-command&gt; unset my_old_pager_stop&lt;Enter&gt;"
</screen>
</example>

<para>
Note that there is a space between
<literal>&lt;enter-command&gt;</literal> and the <command>set</command>
configuration command, preventing Mutt from recording the
<command>macro</command>'s commands into its history.
</para>

</sect3>

</sect2>

<sect2 id="set-conversions">
<title>Type Conversions</title>

<para>
Variables are always assigned string values which Mutt parses into its
internal representation according to the type of the variable, for
example an integer number for numeric types. For all queries (including
$-expansion) the value is converted from its internal type back into
string. As a result, any variable can be assigned any value given that
its content is valid for the target. This also counts for custom
variables which are of type string. In case of parsing errors, Mutt will
print error messages. <xref linkend="ex-myvar4"/> demonstrates type
conversions.
</para>

<example id="ex-myvar4">
<title>Type conversions using variables</title>
<screen>
set my_lines = "5"                <emphasis role="comment"># value is string "5"</emphasis>
set pager_index_lines = $my_lines <emphasis role="comment"># value is integer 5</emphasis>

set my_sort = "date-received"     <emphasis role="comment"># value is string "date-received"</emphasis>
set sort = "last-$my_sort"        <emphasis role="comment"># value is sort last-date-received</emphasis>

set my_inc = $read_inc            <emphasis role="comment"># value is string "10" (default of $read_inc)</emphasis>
set my_foo = $my_inc              <emphasis role="comment"># value is string "10"</emphasis>
</screen>
</example>

<para>
These assignments are all valid. If, however, the value of
<literal>$my_lines</literal> would have been
<quote>five</quote> (or something else that cannot be parsed into a
number), the assignment to
<literal>$pager_index_lines</literal> would have
produced an error message.
</para>

<para>
Type conversion applies to all configuration commands which take
arguments. But please note that every expanded value of a variable is
considered just a single token. A working example is:
</para>

<screen>
set my_pattern = "~A"
set my_number = "10"

<emphasis role="comment"># same as: score ~A +10</emphasis>
score $my_pattern +$my_number</screen>

<para>
What does <emphasis>not</emphasis> work is:
</para>

<screen>
set my_mx = "+mailbox1 +mailbox2"
mailboxes $my_mx +mailbox3</screen>

<para>
because the value of <literal>$my_mx</literal> is interpreted as a
single mailbox named <quote>+mailbox1 +mailbox2</quote> and not two
distinct mailboxes.
</para>

</sect2>

</sect1>

<sect1 id="source">
<title>Reading Initialization Commands From Another File</title>

<para>Usage:</para>

<cmdsynopsis>
<command>source</command>
<arg choice="plain">
<replaceable class="parameter">filename</replaceable>
</arg>
</cmdsynopsis>

<para>
This command allows the inclusion of initialization commands from other
files.  For example, I place all of my aliases in
<literal>~/.mail_aliases</literal> so that I can make my
<literal>~/.muttrc</literal> readable and keep my aliases private.
</para>

<para>
If the filename begins with a tilde (<quote>~</quote>), it will be
expanded to the path of your home directory.
</para>

<para>
If the filename ends with a vertical bar (<quote>|</quote>), then
<emphasis>filename</emphasis> is considered to be an executable program
from which to read input (e.g.  <literal><command>source</command>
~/bin/myscript|</literal>).
</para>

</sect1>

<sect1 id="unhook">
<title>Removing Hooks</title>

<para>Usage:</para>

<cmdsynopsis>
<command>unhook</command>
<group choice="req">
<arg choice="plain">
<replaceable class="parameter">*</replaceable>
</arg>
<arg choice="plain">
<replaceable class="parameter">hook-type</replaceable>
</arg>
</group>
</cmdsynopsis>

<para>
This command permits you to flush hooks you have previously defined.
You can either remove all hooks by giving the <quote>*</quote> character
as an argument, or you can remove all hooks of a specific type by saying
something like <literal><command>unhook</command> send-hook</literal>.
</para>

</sect1>

<sect1 id="formatstrings">
<title>Format Strings</title>

<sect2 id="formatstrings-basics">
<title>Basic usage</title>

<para>
Format strings are a general concept you'll find in several locations
through the Mutt configuration, especially in the <link
linkend="index-format">$index_format</link>, <link
linkend="pager-format">$pager_format</link>, <link
linkend="status-format">$status_format</link>, and other related
variables. These can be very straightforward, and it's quite possible
you already know how to use them.
</para>

<para>
The most basic format string element is a percent symbol followed by
another character. For example, <literal>%s</literal> represents a
message's Subject: header in the <link
linkend="index-format">$index_format</link> variable. The
<quote>expandos</quote> available are documented with each format
variable, but there are general modifiers available with all formatting
expandos, too. Those are our concern here.
</para>

<para>
Some of the modifiers are borrowed right out of C (though you might know
them from Perl, Python, shell, or another language). These are the
<literal>[-]m.n</literal> modifiers, as in
<literal>%-12.12s</literal>. As with such programming languages, these
modifiers allow you to specify the minimum and maximum size of the
resulting string, as well as its justification. If the <quote>-</quote>
sign follows the percent, the string will be left-justified instead of
right-justified. If there's a number immediately following that, it's
the minimum amount of space the formatted string will occupy &mdash; if
it's naturally smaller than that, it will be padded out with spaces.  If
a decimal point and another number follow, that's the maximum space
allowable &mdash; the string will not be permitted to exceed that width,
no matter its natural size. Each of these three elements is optional, so
that all these are legal format strings: <literal>%-12s</literal>,
<literal>%4c</literal>, <literal>%.15F</literal> and
<literal>%-12.15L</literal>.
</para>

<para>
Mutt adds some other modifiers to format strings. If you use an equals
symbol (<literal>=</literal>) as a numeric prefix (like the minus
above), it will force the string to be centered within its minimum space
range. For example, <literal>%=14y</literal> will reserve 14 characters
for the %y expansion &mdash; that's the set of message keywords (formerly
X-Label).  If the expansion results in
a string less than 14 characters, it will be centered in a 14-character
space.  If the X-Label for a message were <quote>test</quote>, that
expansion would look like
<quote>&nbsp;&nbsp;&nbsp;&nbsp;&nbsp;test&nbsp;&nbsp;&nbsp;&nbsp;&nbsp;</quote>.
</para>

<para>
There are two very little-known modifiers that affect the way that an
expando is replaced. If there is an underline (<quote>_</quote>)
character between any format modifiers (as above) and the expando
letter, it will expands in all lower case. And if you use a colon
(<quote>:</quote>), it will replace all decimal points with underlines.
</para>

</sect2>

<sect2 id="formatstrings-conditionals">
<title>Conditionals</title>

<para>
Depending on the format string variable, some of its sequences can be
used to optionally print a string if their value is nonzero. For
example, you may only want to see the number of flagged messages if such
messages exist, since zero is not particularly meaningful. To optionally
print a string based upon one of the above sequences, the following
construct is used:
</para>

<screen>
%?&lt;sequence_char&gt;?&lt;optional_string&gt;?</screen>

<para>
where <emphasis>sequence_char</emphasis> is an expando, and
<emphasis>optional_string</emphasis> is the string you would like
printed if <emphasis>sequence_char</emphasis> is nonzero.
<emphasis>optional_string</emphasis> may contain other sequences as well
as normal text, but you may not nest optional strings.
</para>

<para>
Here is an example illustrating how to optionally print the number of
new messages in a mailbox in <link
linkend="status-format">$status_format</link>:
</para>

<screen>
%?n?%n new messages.?</screen>

<para>
You can also switch between two strings using the following construct:
</para>

<screen>
%?&lt;sequence_char&gt;?&lt;if_string&gt;&amp;&lt;else_string&gt;?</screen>

<para>
If the value of <emphasis>sequence_char</emphasis> is non-zero,
<emphasis>if_string</emphasis> will be expanded, otherwise
<emphasis>else_string</emphasis> will be expanded.
</para>

<para>
The conditional sequences can also be nested by using the %&lt; and &gt;
operators. The %? notation can still be used but requires quoting. For example:
</para>

<screen>
%&lt;x?true&amp;false&gt;
%&lt;x?%&lt;y?%&lt;z?xyz&amp;xy&gt;&amp;x&gt;&amp;none&gt;
</screen>

<para>For more examples, see <xref linkend="nested-if"/></para>

</sect2>

<sect2 id="formatstrings-filters">
<title>Filters</title>

<para>
Any format string ending in a vertical bar (<quote>|</quote>) will be
expanded and piped through the first word in the string, using spaces as
separator. The string returned will be used for display.  If the
returned string ends in %, it will be passed through the formatter a
second time. This allows the filter to generate a replacement format
string including % expandos.
</para>

<para>
All % expandos in a format string are expanded before the script is
called so that:
</para>

<example id="ex-fmtpipe">
<title>Using external filters in format strings</title>
<screen>
set status_format="script.sh '%r %f (%L)'|"
</screen>
</example>

<para>
will make Mutt expand <literal>%r</literal>, <literal>%f</literal> and
<literal>%L</literal> before calling the script. The example also shows
that arguments can be quoted: the script will receive the expanded
string between the single quotes as the only argument.
</para>

<para>
A practical example is the <literal>mutt_xtitle</literal> script
installed in the <literal>samples</literal> subdirectory of the Mutt
documentation: it can be used as filter for <link
linkend="status-format">$status_format</link> to set the current
terminal's title, if supported.
</para>

</sect2>

<sect2 id="formatstrings-padding">
<title>Padding</title>

<para>
In most format strings, Mutt supports different types of padding using
special %-expandos:
</para>

<variablelist>
<varlistentry>
<term><literal>%|X</literal></term>
<listitem>
<para>
When this occurs, Mutt will fill the rest of the line with the character
<literal>X</literal>. For example, filling the rest of the line with
dashes is done by setting:
</para>
<screen>
set status_format = "%v on %h: %B: %?n?%n&amp;no? new messages %|-"</screen>
</listitem>
</varlistentry>
<varlistentry>
<term>
<literal>%&gt;X</literal>
</term>
<listitem>
<para>
Since the previous expando stops at the end of line, there must be a way
to fill the gap between two items via the <literal>%&gt;X</literal>
expando: it puts as many characters <literal>X</literal> in between two
items so that the rest of the line will be right-justified. For example,
to not put the version string and hostname the above example on the left
but on the right and fill the gap with spaces, one might use (note the
space after <literal>%&gt;</literal>):
</para>
<screen>
set status_format = "%B: %?n?%n&amp;no? new messages %&gt; (%v on %h)"</screen>
</listitem>
</varlistentry>
<varlistentry>
<term><literal>%*X</literal>
</term>
<listitem>
<para>
Normal right-justification will print everything to the left of the
<literal>%&gt;</literal>, displaying padding and whatever lies to the
right only if there's room. By contrast, <quote>soft-fill</quote> gives
priority to the right-hand side, guaranteeing space to display it and
showing padding only if there's still room. If necessary, soft-fill will
eat text leftwards to make room for rightward text. For example, to
right-justify the subject making sure as much as possible of it fits on
screen, one might use (note two spaces after <literal>%* </literal>: the
second ensures there's a space between the truncated right-hand side and
the subject):
</para>
<screen>
set index_format="%4C %Z %{%b %d} %-15.15L (%?l?%4l&amp;%4c?)%*  %s"</screen>
</listitem>
</varlistentry>
</variablelist>

</sect2>

<sect2 id="formatstrings-conditional-dates">
<title>Conditional Dates</title>
<para>
This patch allows the format of dates in the index to vary based on how recent
the message is. This is especially useful in combination with David Champion's
patch to allow if-else sequences to be nested.
</para>

<para>
For example, using
<literal>%&lt;[y?%&lt;[d?%[%H:%M]&amp;%[%m/%d]&gt;&amp;%[%y.%m]&gt;</literal>
for the date in the <literal>$index_format</literal> will produce a display like:
</para>

<screen>
   1   + 14.12 Grace Hall      (   13) Gulliver's Travels
   2   + 10/02 Callum Harrison (   48) Huckleberry Finn
   3     12:17 Rhys Lee        (   42) The Lord Of The Rings
</screen>
</sect2>

</sect1>

<sect1 id="mailto-allow">
<title>Control allowed header fields in a mailto: URL</title>

<para>Usage:</para>

<cmdsynopsis>
<command>mailto_allow</command>
<group choice="req">
<arg choice="plain">
<replaceable class="parameter">*</replaceable>
</arg>
<arg choice="plain" rep="repeat">
<replaceable class="parameter">header-field</replaceable>
</arg>
</group>

<command>unmailto_allow</command>
<group choice="req">
<arg choice="plain">
<replaceable class="parameter">*</replaceable>
</arg>
<arg choice="plain" rep="repeat">
<replaceable class="parameter">header-field</replaceable>
</arg>
</group>
</cmdsynopsis>

<para>
As a security measure, Mutt will only add user-approved header fields from a
<literal>mailto:</literal> URL.  This is necessary since Mutt will handle
certain header fields, such as <literal>Attach:</literal>, in a special way.
The <literal>mailto_allow</literal> and <literal>unmailto_allow</literal>
commands allow the user to modify the list of approved headers.
</para>
<para>
Mutt initializes the default list to contain only the <literal>Subject</literal>
and <literal>Body</literal> header fields, which are the only requirement specified
by the <literal>mailto:</literal> specification in RFC2368.
</para>
</sect1>

</chapter>

<chapter id="advancedusage">
<title>Advanced Usage</title>

<sect1 id="charset-handling">
<title>Character Set Handling</title>

<para>
A <quote>character set</quote> is basically a mapping between bytes and
glyphs and implies a certain character encoding scheme. For example, for
the ISO 8859 family of character sets, an encoding of 8bit per character
is used. For the Unicode character set, different character encodings
may be used, UTF-8 being the most popular. In UTF-8, a character is
represented using a variable number of bytes ranging from 1 to 4.
</para>

<para>
Since Mutt is a command-line tool run from a shell, and delegates
certain tasks to external tools (such as an editor for composing/editing
messages), all of these tools need to agree on a character set and
encoding. There exists no way to reliably deduce the character set a
plain text file has. Interoperability is gained by the use of
well-defined environment variables. The full set can be printed by
issuing <literal>locale</literal> on the command line.
</para>

<para>
Upon startup, Mutt determines the character set on its own using
routines that inspect locale-specific environment variables. Therefore,
it is generally not necessary to set the <literal>$charset</literal>
variable in Mutt. It may even be counter-productive as Mutt uses system
and library functions that derive the character set themselves and on
which Mutt has no influence. It's safest to let Mutt work out the locale
setup itself.
</para>

<para>
If you happen to work with several character sets on a regular basis,
it's highly advisable to use Unicode and an UTF-8 locale. Unicode can
represent nearly all characters in a message at the same time.  When not
using a Unicode locale, it may happen that you receive messages with
characters not representable in your locale. When displaying such a
message, or replying to or forwarding it, information may get lost
possibly rendering the message unusable (not only for you but also for
the recipient, this breakage is not reversible as lost information
cannot be guessed).
</para>

<para>
A Unicode locale makes all conversions superfluous which eliminates the
risk of conversion errors. It also eliminates potentially wrong
expectations about the character set between Mutt and external programs.
</para>

<para>
The terminal emulator used also must be properly configured for the
current locale. Terminal emulators usually do <emphasis>not</emphasis>
derive the locale from environment variables, they need to be configured
separately. If the terminal is incorrectly configured, Mutt may display
random and unexpected characters (question marks, octal codes, or just
random glyphs), format strings may not work as expected, you may not be
abled to enter non-ascii characters, and possible more.  Data is always
represented using bytes and so a correct setup is very important as to
the machine, all character sets <quote>look</quote> the same.
</para>

<para>
Warning: A mismatch between what system and library functions think the
locale is and what Mutt was told what the locale is may make it behave
badly with non-ascii input: it will fail at seemingly random places.
This warning is to be taken seriously since not only local mail handling
may suffer: sent messages may carry wrong character set information the
<emphasis>receiver</emphasis> has too deal with. The need to set
<literal>$charset</literal> directly in most cases points at terminal
and environment variable setup problems, not Mutt problems.
</para>

<para>
A list of officially assigned and known character sets can be found at
<ulink url="http://www.iana.org/assignments/character-sets">IANA</ulink>,
a list of locally supported locales can be obtained by running
<literal>locale -a</literal>.
</para>

</sect1>

<sect1 id="regexp">
<title>Regular Expressions</title>

<para>
All string patterns in Mutt including those in more complex <link
linkend="patterns">patterns</link> must be specified using regular
expressions (regexp) in the <quote>POSIX extended</quote> syntax (which
is more or less the syntax used by egrep and GNU awk).  For your
convenience, we have included below a brief description of this syntax.
</para>

<para>
The search is case sensitive if the pattern contains at least one upper
case letter, and case insensitive otherwise.
</para>

<note>
<para>
<quote>\</quote> must be quoted if used for a regular expression in an
initialization command: <quote>\\</quote>.
</para>
</note>

<para>
A regular expression is a pattern that describes a set of strings.
Regular expressions are constructed analogously to arithmetic
expressions, by using various operators to combine smaller expressions.
</para>

<note>
<para>
The regular expression can be enclosed/delimited by either " or ' which
is useful if the regular expression includes a white-space character.
See <xref linkend="muttrc-syntax"/> for more information on " and '
delimiter processing.  To match a literal " or ' you must preface it
with \ (backslash).
</para>
</note>

<para>
The fundamental building blocks are the regular expressions that match a
single character.  Most characters, including all letters and digits,
are regular expressions that match themselves.  Any metacharacter with
special meaning may be quoted by preceding it with a backslash.
</para>

<para>
The period <quote>.</quote> matches any single character.  The caret
<quote>^</quote> and the dollar sign <quote>$</quote> are metacharacters
that respectively match the empty string at the beginning and end of a
line.
</para>

<para>
A list of characters enclosed by <quote>[</quote> and <quote>]</quote>
matches any single character in that list; if the first character of the
list is a caret <quote>^</quote> then it matches any character
<emphasis>not</emphasis> in the list.  For example, the regular
expression <emphasis>[0123456789]</emphasis> matches any single digit.
A range of ASCII characters may be specified by giving the first and
last characters, separated by a hyphen <quote>-</quote>.  Most
metacharacters lose their special meaning inside lists.  To include a
literal <quote>]</quote> place it first in the list.  Similarly, to
include a literal <quote>^</quote> place it anywhere but first.
Finally, to include a literal hyphen <quote>-</quote> place it last.
</para>

<para>
Certain named classes of characters are predefined.  Character classes
consist of <quote>[:</quote>, a keyword denoting the class, and
<quote>:]</quote>.  The following classes are defined by the POSIX
standard in
<xref linkend="posix-regex-char-classes"/>
</para>

<table id="posix-regex-char-classes">
<title>POSIX regular expression character classes</title>
<tgroup cols="2">
<thead>
<row><entry>Character class</entry><entry>Description</entry></row>
</thead>
<tbody>
<row><entry>[:alnum:]</entry><entry>Alphanumeric characters</entry></row>
<row><entry>[:alpha:]</entry><entry>Alphabetic characters</entry></row>
<row><entry>[:blank:]</entry><entry>Space or tab characters</entry></row>
<row><entry>[:cntrl:]</entry><entry>Control characters</entry></row>
<row><entry>[:digit:]</entry><entry>Numeric characters</entry></row>
<row><entry>[:graph:]</entry><entry>Characters that are both printable and visible. (A space is printable, but not visible, while an <quote>a</quote> is both)</entry></row>
<row><entry>[:lower:]</entry><entry>Lower-case alphabetic characters</entry></row>
<row><entry>[:print:]</entry><entry>Printable characters (characters that are not control characters)</entry></row>
<row><entry>[:punct:]</entry><entry>Punctuation characters (characters that are not letter, digits, control characters, or space characters)</entry></row>
<row><entry>[:space:]</entry><entry>Space characters (such as space, tab and formfeed, to name a few)</entry></row>
<row><entry>[:upper:]</entry><entry>Upper-case alphabetic characters</entry></row>
<row><entry>[:xdigit:]</entry><entry>Characters that are hexadecimal digits</entry></row>
</tbody>
</tgroup>
</table>

<para>
A character class is only valid in a regular expression inside the
brackets of a character list.
</para>

<note>
<para>
Note that the brackets in these class names are part of the symbolic
names, and must be included in addition to the brackets delimiting the
bracket list. For example, <emphasis>[[:digit:]]</emphasis> is
equivalent to <emphasis>[0-9]</emphasis>.
</para>
</note>

<para>
Two additional special sequences can appear in character lists.  These
apply to non-ASCII character sets, which can have single symbols (called
collating elements) that are represented with more than one character,
as well as several characters that are equivalent for collating or
sorting purposes:
</para>

<variablelist>

<varlistentry>
<term>Collating Symbols</term>
<listitem>
<para>
A collating symbol is a multi-character collating element enclosed in
<quote>[.</quote> and <quote>.]</quote>.  For example, if
<quote>ch</quote> is a collating element, then
<emphasis>[[.ch.]]</emphasis> is a regexp that matches this collating
element, while <emphasis>[ch]</emphasis> is a regexp that matches either
<quote>c</quote> or <quote>h</quote>.
</para>
</listitem>
</varlistentry>
<varlistentry>
<term>Equivalence Classes</term>
<listitem>
<para>
An equivalence class is a locale-specific name for a list of characters
that are equivalent. The name is enclosed in <quote>[=</quote> and
<quote>=]</quote>.  For example, the name <quote>e</quote> might be used
to represent all of <quote>e</quote> with grave
(<quote>&egrave;</quote>), <quote>e</quote> with acute
(<quote>&eacute;</quote>) and <quote>e</quote>.  In this case,
<emphasis>[[=e=]]</emphasis> is a regexp that matches any of:
<quote>e</quote> with grave (<quote>&egrave;</quote>), <quote>e</quote>
with acute (<quote>&eacute;</quote>) and <quote>e</quote>.
</para>
</listitem>
</varlistentry>
</variablelist>

<para>
A regular expression matching a single character may be followed by one
of several repetition operators described in <xref
linkend="regex-repeat"/>.
</para>

<table id="regex-repeat">
<title>Regular expression repetition operators</title>
<tgroup cols="2">
<thead>
<row><entry>Operator</entry><entry>Description</entry></row>
</thead>
<tbody>
<row><entry>?</entry><entry>The preceding item is optional and matched at most once</entry></row>
<row><entry>*</entry><entry>The preceding item will be matched zero or more times</entry></row>
<row><entry>+</entry><entry>The preceding item will be matched one or more times</entry></row>
<row><entry>{n}</entry><entry>The preceding item is matched exactly <emphasis>n</emphasis> times</entry></row>
<row><entry>{n,}</entry><entry>The preceding item is matched <emphasis>n</emphasis> or more times</entry></row>
<row><entry>{,m}</entry><entry>The preceding item is matched at most <emphasis>m</emphasis> times</entry></row>
<row><entry>{n,m}</entry><entry>The preceding item is matched at least <emphasis>n</emphasis> times, but no more than <emphasis>m</emphasis> times</entry></row>
</tbody>
</tgroup>
</table>

<para>
Two regular expressions may be concatenated; the resulting regular
expression matches any string formed by concatenating two substrings
that respectively match the concatenated subexpressions.
</para>

<para>
Two regular expressions may be joined by the infix operator
<quote>|</quote>; the resulting regular expression matches any string
matching either subexpression.
</para>

<para>
Repetition takes precedence over concatenation, which in turn takes
precedence over alternation.  A whole subexpression may be enclosed in
parentheses to override these precedence rules.
</para>

<note>
<para>
If you compile Mutt with the included regular expression engine, the
following operators may also be used in regular expressions as described
in <xref linkend="regex-gnu-ext"/>.
</para>
</note>

<table id="regex-gnu-ext">
<title>GNU regular expression extensions</title>
<tgroup cols="2">
<thead>
<row><entry>Expression</entry><entry>Description</entry></row>
</thead>
<tbody>
<row><entry>\\y</entry><entry>Matches the empty string at either the beginning or the end of a word</entry></row>
<row><entry>\\B</entry><entry>Matches the empty string within a word</entry></row>
<row><entry>\\&lt;</entry><entry>Matches the empty string at the beginning of a word</entry></row>
<row><entry>\\&gt;</entry><entry>Matches the empty string at the end of a word</entry></row>
<row><entry>\\w</entry><entry>Matches any word-constituent character (letter, digit, or underscore)</entry></row>
<row><entry>\\W</entry><entry>Matches any character that is not word-constituent</entry></row>
<row><entry>\\`</entry><entry>Matches the empty string at the beginning of a buffer (string)</entry></row>
<row><entry>\\'</entry><entry>Matches the empty string at the end of a buffer</entry></row>
</tbody>
</tgroup>
</table>

<para>
Please note however that these operators are not defined by POSIX, so
they may or may not be available in stock libraries on various systems.
</para>

</sect1>

<sect1 id="patterns">
<title>Patterns: Searching, Limiting and Tagging</title>

<sect2 id="patterns-modifier">
<title>Pattern Modifier</title>

<para>
Many of Mutt's commands allow you to specify a pattern to match
(<literal>limit</literal>, <literal>tag-pattern</literal>,
<literal>delete-pattern</literal>, etc.). <xref linkend="tab-patterns"/>
shows several ways to select messages.
</para>

<table id="tab-patterns">
<title>Pattern modifiers</title>
<tgroup cols="2">
<thead>
<row><entry>Pattern modifier</entry><entry>Description</entry></row>
</thead>
<tbody>
<row><entry>~A</entry><entry>all messages</entry></row>
<row><entry>~b <emphasis>EXPR</emphasis></entry><entry>messages which contain <emphasis>EXPR</emphasis> in the message body</entry></row>
<row><entry>=b <emphasis>STRING</emphasis></entry><entry>messages which contain <emphasis>STRING</emphasis> in the message body. If IMAP is enabled, searches for <emphasis>STRING</emphasis> on the server, rather than downloading each message and searching it locally.</entry></row>
<row><entry>~B <emphasis>EXPR</emphasis></entry><entry>messages which contain <emphasis>EXPR</emphasis> in the whole message</entry></row>
<row><entry>=B <emphasis>STRING</emphasis></entry><entry>messages which contain <emphasis>STRING</emphasis> in the whole message. If IMAP is enabled, searches for <emphasis>STRING</emphasis> on the server, rather than downloading each message and searching it locally.</entry></row>
<row><entry>~c <emphasis>EXPR</emphasis></entry><entry>messages carbon-copied to <emphasis>EXPR</emphasis></entry></row>
<row><entry>%c <emphasis>GROUP</emphasis></entry><entry>messages carbon-copied to any member of <emphasis>GROUP</emphasis></entry></row>
<row><entry>~C <emphasis>EXPR</emphasis></entry><entry>messages either to: or cc: <emphasis>EXPR</emphasis></entry></row>
<row><entry>%C <emphasis>GROUP</emphasis></entry><entry>messages either to: or cc: to any member of <emphasis>GROUP</emphasis></entry></row>
<row><entry>~d [<emphasis>MIN</emphasis>]-[<emphasis>MAX</emphasis>]</entry><entry>messages with <quote>date-sent</quote> in a Date range</entry></row>
<row><entry>~D</entry><entry>deleted messages</entry></row>
<row><entry>~e <emphasis>EXPR</emphasis></entry><entry>messages which contains <emphasis>EXPR</emphasis> in the <quote>Sender</quote> field</entry></row>
<row><entry>%e <emphasis>GROUP</emphasis></entry><entry>messages which contain a member of <emphasis>GROUP</emphasis> in the <quote>Sender</quote> field</entry></row>
<row><entry>~E</entry><entry>expired messages</entry></row>
<row><entry>~F</entry><entry>flagged messages</entry></row>
<row><entry>~f <emphasis>EXPR</emphasis></entry><entry>messages originating from <emphasis>EXPR</emphasis></entry></row>
<row><entry>%f <emphasis>GROUP</emphasis></entry><entry>messages originating from any member of <emphasis>GROUP</emphasis></entry></row>
<row><entry>~g</entry><entry>cryptographically signed messages</entry></row>
<row><entry>~G</entry><entry>cryptographically encrypted messages</entry></row>
<row><entry>~h <emphasis>EXPR</emphasis></entry><entry>messages which contain <emphasis>EXPR</emphasis> in the message header</entry></row>
<row><entry>=h <emphasis>STRING</emphasis></entry><entry>messages which contain <emphasis>STRING</emphasis> in the message header. If IMAP is enabled, searches for <emphasis>STRING</emphasis> on the server, rather than downloading each message and searching it locally; <emphasis>STRING</emphasis> must be of the form <quote>header: substring</quote> (see below).</entry></row>
<row><entry>~H <emphasis>EXPR</emphasis></entry><entry>messages with a spam attribute matching <emphasis>EXPR</emphasis></entry></row>
<row><entry>~i <emphasis>EXPR</emphasis></entry><entry>messages which match <emphasis>EXPR</emphasis> in the <quote>Message-ID</quote> field</entry></row>
<row><entry>~k</entry><entry>messages which contain PGP key material</entry></row>
<row><entry>~L <emphasis>EXPR</emphasis></entry><entry>messages either originated or received by <emphasis>EXPR</emphasis></entry></row>
<row><entry>%L <emphasis>GROUP</emphasis></entry><entry>message either originated or received by any member of <emphasis>GROUP</emphasis></entry></row>
<row><entry>~l</entry><entry>messages addressed to a known mailing list</entry></row>
<row><entry>~m [<emphasis>MIN</emphasis>]-[<emphasis>MAX</emphasis>]</entry><entry>messages in the range <emphasis>MIN</emphasis> to <emphasis>MAX</emphasis> *)</entry></row>
<row><entry>~n [<emphasis>MIN</emphasis>]-[<emphasis>MAX</emphasis>]</entry><entry>messages with a score in the range <emphasis>MIN</emphasis> to <emphasis>MAX</emphasis> *)</entry></row>
<row><entry>~N</entry><entry>new messages</entry></row>
<row><entry>~O</entry><entry>old messages</entry></row>
<row><entry>~p</entry><entry>messages addressed to you (consults <command>alternates</command>)</entry></row>
<row><entry>~P</entry><entry>messages from you (consults <command>alternates</command>)</entry></row>
<row><entry>~Q</entry><entry>messages which have been replied to</entry></row>
<row><entry>~r [<emphasis>MIN</emphasis>]-[<emphasis>MAX</emphasis>]</entry><entry>messages with <quote>date-received</quote> in a Date range</entry></row>
<row><entry>~R</entry><entry>read messages</entry></row>
<row><entry>~s <emphasis>EXPR</emphasis></entry><entry>messages having <emphasis>EXPR</emphasis> in the <quote>Subject</quote> field.</entry></row>
<row><entry>~S</entry><entry>superseded messages</entry></row>
<row><entry>~t <emphasis>EXPR</emphasis></entry><entry>messages addressed to <emphasis>EXPR</emphasis></entry></row>
<row><entry>~T</entry><entry>tagged messages</entry></row>
<row><entry>~u</entry><entry>messages addressed to a subscribed mailing list</entry></row>
<row><entry>~U</entry><entry>unread messages</entry></row>
<row><entry>~v</entry><entry>messages part of a collapsed thread.</entry></row>
<row><entry>~V</entry><entry>cryptographically verified messages</entry></row>
<row><entry>~x <emphasis>EXPR</emphasis></entry><entry>messages which contain <emphasis>EXPR</emphasis> in the <quote>References</quote> or <quote>In-Reply-To</quote> field</entry></row>
<row><entry>~X [<emphasis>MIN</emphasis>]-[<emphasis>MAX</emphasis>]</entry><entry>messages with <emphasis>MIN</emphasis> to <emphasis>MAX</emphasis> attachments *)</entry></row>
<row><entry>~y <emphasis>EXPR</emphasis></entry><entry>messages which contain <emphasis>EXPR</emphasis> in their keywords</entry></row>
<row><entry>~z [<emphasis>MIN</emphasis>]-[<emphasis>MAX</emphasis>]</entry><entry>messages with a size in the range <emphasis>MIN</emphasis> to <emphasis>MAX</emphasis> *) **)</entry></row>
<row><entry>~=</entry><entry>duplicated messages (see <link linkend="duplicate-threads">$duplicate_threads</link>)</entry></row>
<row><entry>~$</entry><entry>unreferenced messages (requires threaded view)</entry></row>
<row><entry>~(<emphasis>PATTERN</emphasis>)</entry><entry>messages in threads
containing messages matching <emphasis>PATTERN</emphasis>, e.g. all
threads containing messages from you: ~(~P)</entry></row>
</tbody>
</tgroup>
</table>

<para>
Where <emphasis>EXPR</emphasis> is a <link linkend="regexp">regular expression</link>, and <emphasis>GROUP</emphasis> is an
<link linkend="addrgroup">address group</link>.
</para>

<para>
*) The forms <quote>&lt;[<emphasis>MAX</emphasis>]</quote>,
<quote>&gt;[<emphasis>MIN</emphasis>]</quote>,
<quote>[<emphasis>MIN</emphasis>]-</quote> and
<quote>-[<emphasis>MAX</emphasis>]</quote> are allowed, too.
</para>

<para>
**) The suffixes <quote>K</quote> and <quote>M</quote> are allowed to
specify kilobyte and megabyte respectively.
</para>

<para>
Special attention has to be payed when using regular expressions inside
of patterns.  Specifically, Mutt's parser for these patterns will strip
one level of backslash (<quote>\</quote>), which is normally used for
quoting.  If it is your intention to use a backslash in the regular
expression, you will need to use two backslashes instead
(<quote>\\</quote>). You can force Mutt to treat
<emphasis>EXPR</emphasis> as a simple string instead of a regular
expression by using = instead of ~ in the pattern name. For example,
<literal>=b *.*</literal> will find all messages that contain the
literal string <quote>*.*</quote>. Simple string matches are less
powerful than regular expressions but can be considerably faster. This
is especially true for IMAP folders, because string matches can be
performed on the server instead of by fetching every message. IMAP
treats <literal>=h</literal> specially: it must be of the form
<quote>header: substring</quote> and will not partially match header
names. The substring part may be omitted if you simply wish to find
messages containing a particular header without regard to its value.
</para>

<para>
Patterns matching lists of addresses (notably c, C, p, P and t) match if
there is at least one match in the whole list. If you want to make sure
that all elements of that list match, you need to prefix your pattern
with <quote>^</quote>.  This example matches all mails which only has
recipients from Germany.
</para>

<example id="ex-recips">
<title>Matching all addresses in address lists</title>
<screen>
^~C \.de$
</screen>
</example>

</sect2>

<sect2 id="simple-searches">
<title>Simple Searches</title>

<para>
Mutt supports two versions of so called <quote>simple
searches</quote>. These are issued if the query entered for searching,
limiting and similar operations does not seem to contain a valid pattern
modifier (i.e. it does not contain one of these characters:
<quote>~</quote>, <quote>=</quote> or <quote>%</quote>). If the query is
supposed to contain one of these special characters, they must be
escaped by prepending a backslash (<quote>\</quote>).
</para>

<para>
The first type is by checking whether the query string equals
a keyword case-insensitively from <xref linkend="tab-simplesearch-keywords"/>:
If that is the case, Mutt will use the shown pattern modifier instead.
If a keyword would conflict with your search keyword, you need to turn
it into a regular expression to avoid matching the keyword table. For
example, if you want to find all messages matching <quote>flag</quote>
(using <link linkend="simple-search">$simple_search</link>)
but don't want to match flagged messages, simply search for
<quote><literal>[f]lag</literal></quote>.
</para>

<table id="tab-simplesearch-keywords">
<title>Simple search keywords</title>
<tgroup cols="2">
<thead>
<row><entry>Keyword</entry><entry>Pattern modifier</entry></row>
</thead>
<tbody>
<row><entry>all</entry><entry>~A</entry></row>
<row><entry>.</entry><entry>~A</entry></row>
<row><entry>^</entry><entry>~A</entry></row>
<row><entry>del</entry><entry>~D</entry></row>
<row><entry>flag</entry><entry>~F</entry></row>
<row><entry>new</entry><entry>~N</entry></row>
<row><entry>old</entry><entry>~O</entry></row>
<row><entry>repl</entry><entry>~Q</entry></row>
<row><entry>read</entry><entry>~R</entry></row>
<row><entry>tag</entry><entry>~T</entry></row>
<row><entry>unread</entry><entry>~U</entry></row>
</tbody>
</tgroup>
</table>

<para>
The second type of simple search is to build a complex search pattern
using <link linkend="simple-search">$simple_search</link> as a
template. Mutt will insert your query properly quoted and search for the
composed complex query.
</para>

</sect2>

<sect2 id="complex-patterns">
<title>Nesting and Boolean Operators</title>

<para>
Logical AND is performed by specifying more than one criterion.  For
example:
</para>

<screen>
~t mutt ~f elkins
</screen>

<para>
would select messages which contain the word <quote>mutt</quote> in the
list of recipients <emphasis>and</emphasis> that have the word
<quote>elkins</quote> in the <quote>From</quote> header field.
</para>

<para>
Mutt also recognizes the following operators to create more complex
search patterns:
</para>

<itemizedlist>
<listitem>

<para>
! &mdash; logical NOT operator
</para>
</listitem>
<listitem>

<para>
| &mdash; logical OR operator
</para>
</listitem>
<listitem>

<para>
() &mdash; logical grouping operator
</para>
</listitem>

</itemizedlist>

<para>
Here is an example illustrating a complex search pattern.  This pattern
will select all messages which do not contain <quote>mutt</quote> in the
<quote>To</quote> or <quote>Cc</quote> field and which are from
<quote>elkins</quote>.
</para>

<example id="ex-pattern-bool">
<title>Using boolean operators in patterns</title>
<screen>
!(~t mutt|~c mutt) ~f elkins
</screen>
</example>

<para>
Here is an example using white space in the regular expression (note the
<quote>'</quote> and <quote>"</quote> delimiters).  For this to match,
the mail's subject must match the <quote>^Junk +From +Me$</quote> and it
must be from either <quote>Jim +Somebody</quote> or <quote>Ed
+SomeoneElse</quote>:
</para>

<screen>
'~s "^Junk +From +Me$" ~f ("Jim +Somebody"|"Ed +SomeoneElse")'
</screen>

<note>
<para>
If a regular expression contains parenthesis, or a vertical bar ("|"),
you <emphasis>must</emphasis> enclose the expression in double or single
quotes since those characters are also used to separate different parts
of Mutt's pattern language.  For example: <literal>~f
"me@(mutt\.org|cs\.hmc\.edu)"</literal> Without the quotes, the
parenthesis wouldn't end.  This would be separated to two OR'd patterns:
<emphasis>~f me@(mutt\.org</emphasis> and
<emphasis>cs\.hmc\.edu)</emphasis>. They are never what you want.
</para>
</note>

</sect2>

<sect2 id="date-patterns">
<title>Searching by Date</title>

<para>
Mutt supports two types of dates, <emphasis>absolute</emphasis> and
<emphasis>relative</emphasis>.
</para>

<sect3 id="date-absolute">
<title>Absolute Dates</title>

<para>
Dates <emphasis>must</emphasis> be in DD/MM/YY format (month and year
are optional, defaulting to the current month and year).  An example of
a valid range of dates is:
</para>

<screen>
Limit to messages matching: ~d 20/1/95-31/10
</screen>

<para>
If you omit the minimum (first) date, and just specify
<quote>-DD/MM/YY</quote>, all messages <emphasis>before</emphasis> the
given date will be selected.  If you omit the maximum (second) date, and
specify <quote>DD/MM/YY-</quote>, all messages
<emphasis>after</emphasis> the given date will be selected.  If you
specify a single date with no dash (<quote>-</quote>), only messages
sent on the given date will be selected.
</para>

<para>
You can add error margins to absolute dates.  An error margin is a sign
(+ or -), followed by a digit, followed by one of the units in <xref
linkend="tab-date-units"/>. As a special case, you can replace the sign
by a <quote>*</quote> character, which is equivalent to giving identical
plus and minus error margins.
</para>

<table id="tab-date-units">
<title>Date units</title>
<tgroup cols="2">
<thead>
<row><entry>Unit</entry><entry>Description</entry></row>
</thead>
<tbody>
<row><entry>y</entry><entry>Years</entry></row>
<row><entry>m</entry><entry>Months</entry></row>
<row><entry>w</entry><entry>Weeks</entry></row>
<row><entry>d</entry><entry>Days</entry></row>
</tbody>
</tgroup>
</table>

<para>
Example: To select any messages two weeks around January 15, 2001, you'd
use the following pattern:
</para>

<screen>
Limit to messages matching: ~d 15/1/2001*2w
</screen>

</sect3>

<sect3 id="dates-relative">
<title>Relative Dates</title>

<para>
This type of date is relative to the current date, and may be specified
as:
</para>

<itemizedlist>
<listitem>

<para>
&gt;<emphasis>offset</emphasis> for messages older than
<emphasis>offset</emphasis> units
</para>
</listitem>
<listitem>

<para>
&lt;<emphasis>offset</emphasis> for messages newer than
<emphasis>offset</emphasis> units
</para>
</listitem>
<listitem>

<para>
=<emphasis>offset</emphasis> for messages exactly
<emphasis>offset</emphasis> units old
</para>
</listitem>

</itemizedlist>

<para>
<emphasis>offset</emphasis> is specified as a positive number with one
of the units from <xref linkend="tab-date-units"/>.
</para>

<para>
Example: to select messages less than 1 month old, you would use
</para>

<screen>
Limit to messages matching: ~d &lt;1m
</screen>

<note>
<para>
All dates used when searching are relative to the
<emphasis>local</emphasis> time zone, so unless you change the setting
of your <link linkend="index-format">$index_format</link> to include a
<literal>%[...]</literal> format, these are <emphasis>not</emphasis> the
dates shown in the main index.
</para>
</note>

</sect3>

</sect2>

</sect1>

<sect1 id="tags">
<title>Using Tags</title>

<para>
Sometimes it is desirable to perform an operation on a group of messages
all at once rather than one at a time.  An example might be to save
messages to a mailing list to a separate folder, or to delete all
messages with a given subject.  To tag all messages matching a pattern,
use the <literal>&lt;tag-pattern&gt;</literal> function, which is bound
to <quote>shift-T</quote> by default.  Or you can select individual
messages by hand using the <literal>&lt;tag-message&gt;</literal>
function, which is bound to <quote>t</quote> by default.  See <link
linkend="patterns">patterns</link> for Mutt's pattern matching syntax.
</para>

<para>
Once you have tagged the desired messages, you can use the
<quote>tag-prefix</quote> operator, which is the <quote>;</quote>
(semicolon) key by default.  When the <quote>tag-prefix</quote> operator
is used, the <emphasis>next</emphasis> operation will be applied to all
tagged messages if that operation can be used in that manner.  If the
<link linkend="auto-tag">$auto_tag</link> variable is set, the next
operation applies to the tagged messages automatically, without
requiring the <quote>tag-prefix</quote>.
</para>

<para>
In <link linkend="macro"><command>macro</command>s</link> or <link
linkend="push"><command>push</command></link> commands, you can use the
<literal>&lt;tag-prefix-cond&gt;</literal> operator.  If there are no
tagged messages, Mutt will <quote>eat</quote> the rest of the macro to
abort it's execution.  Mutt will stop <quote>eating</quote> the macro
when it encounters the <literal>&lt;end-cond&gt;</literal> operator;
after this operator the rest of the macro will be executed as normal.
</para>

</sect1>

<sect1 id="hooks">
<title>Using Hooks</title>

<para>
A <emphasis>hook</emphasis> is a concept found in many other programs
which allows you to execute arbitrary commands before performing some
operation.  For example, you may wish to tailor your configuration based
upon which mailbox you are reading, or to whom you are sending mail.  In
the Mutt world, a <emphasis>hook</emphasis> consists of a <link
linkend="regexp">regular expression</link> or <link
linkend="patterns">pattern</link> along with a configuration
option/command.  See:

<itemizedlist>

<listitem>
<para>
<link linkend="account-hook"><command>account-hook</command></link>
</para>
</listitem>

<listitem>
<para>
<link linkend="append-hook"><command>append-hook</command></link>
</para>
</listitem>

<listitem>
<para>
<link linkend="charset-hook"><command>charset-hook</command></link>
</para>
</listitem>

<listitem>
<para>
<link linkend="close-hook"><command>close-hook</command></link>
</para>
</listitem>

<listitem>
<para>
<link linkend="crypt-hook"><command>crypt-hook</command></link>
</para>
</listitem>

<listitem>
<para>
<link linkend="fcc-hook"><command>fcc-hook</command></link>
</para>
</listitem>

<listitem>
<para>
<link linkend="fcc-save-hook"><command>fcc-save-hook</command></link>
</para>
</listitem>

<listitem>
<para>
<link linkend="folder-hook"><command>folder-hook</command></link>
</para>
</listitem>

<listitem>
<para>
<link linkend="iconv-hook"><command>iconv-hook</command></link>
</para>
</listitem>

<listitem>
<para>
<link linkend="mbox-hook"><command>mbox-hook</command></link>
</para>
</listitem>

<listitem>
<para>
<link linkend="message-hook"><command>message-hook</command></link>
</para>
</listitem>

<listitem>
<para>
<link linkend="open-hook"><command>open-hook</command></link>
</para>
</listitem>

<listitem>
<para>
<link linkend="reply-hook"><command>reply-hook</command></link>
</para>
</listitem>

<listitem>
<para>
<link linkend="save-hook"><command>save-hook</command></link>
</para>
</listitem>

<listitem>
<para>
<link linkend="send-hook"><command>send-hook</command></link>
</para>
</listitem>

<listitem>
<para>
<link linkend="send2-hook"><command>send2-hook</command></link>
</para>
</listitem>

</itemizedlist>

for specific details on each type of <emphasis>hook</emphasis> available.
</para>

<note>
<para>
If a hook changes configuration settings, these changes remain effective
until the end of the current Mutt session. As this is generally not
desired, a <quote>default</quote> hook needs to be added before all
other hooks of that type to restore configuration defaults.
</para>
</note>

<example id="ex-default-hook">
<title>Specifying a <quote>default</quote> hook</title>
<screen>
send-hook . 'unmy_hdr From:'
send-hook ~C'^b@b\.b$' my_hdr from: c@c.c
</screen>
</example>

<para>
In <xref linkend="ex-default-hook"/>, by default the value of <link
linkend="from">$from</link> and <link
linkend="realname">$realname</link> is not overridden. When sending
messages either To: or Cc: to <literal>&lt;b@b.b&gt;</literal>, the
From: header is changed to <literal>&lt;c@c.c&gt;</literal>.
</para>

<sect2 id="pattern-hook" xreflabel="Message Matching in Hooks">
<title>Message Matching in Hooks</title>

<para>
Hooks that act upon messages (<command>message-hook</command>,
<command>reply-hook</command>, <command>send-hook</command>,
<command>send2-hook</command>, <command>save-hook</command>,
<command>fcc-hook</command>) are evaluated in a slightly different
manner. For the other types of hooks, a <link linkend="regexp">regular
expression</link> is sufficient.  But in dealing with messages a finer
grain of control is needed for matching since for different purposes you
want to match different criteria.
</para>

<para>
Mutt allows the use of the <link linkend="patterns">search
pattern</link> language for matching messages in hook commands.  This
works in exactly the same way as it would when
<emphasis>limiting</emphasis> or <emphasis>searching</emphasis> the
mailbox, except that you are restricted to those operators which match
information Mutt extracts from the header of the message (i.e., from,
to, cc, date, subject, etc.).
</para>

<para>
For example, if you wanted to set your return address based upon sending
mail to a specific address, you could do something like:
</para>

<screen>
send-hook '~t ^me@cs\.hmc\.edu$' 'my_hdr From: Mutt User &lt;user@host&gt;'
</screen>

<para>
which would execute the given command when sending mail to
<emphasis>me@cs.hmc.edu</emphasis>.
</para>

<para>
However, it is not required that you write the pattern to match using
the full searching language.  You can still specify a simple
<emphasis>regular expression</emphasis> like the other hooks, in which
case Mutt will translate your pattern into the full language, using the
translation specified by the <link
linkend="default-hook">$default_hook</link> variable.  The pattern is
translated at the time the hook is declared, so the value of <link
linkend="default-hook">$default_hook</link> that is in effect at that
time will be used.
</para>

</sect2>

<sect2 id="mailbox-hook" xreflabel="Mailbox Matching in Hooks">
<title>Mailbox Matching in Hooks</title>

<para>
Hooks that match against mailboxes (<command>folder-hook</command>,
<command>mbox-hook</command>) apply both <link linkend="regexp">regular
expression</link> syntax as well as <link linkend="shortcuts">mailbox
shortcut</link> expansion on the regexp parameter.  There is some
overlap between these, so special attention should be paid to the first
character of the regexp.
</para>

<screen>
# Here, ^ will expand to "the current mailbox" not "beginning of string":
folder-hook ^/home/user/Mail/bar "set sort=threads"

# If you want ^ to be interpreted as "beginning of string", one workaround
# is to enclose the regexp in parenthesis:
folder-hook (^/home/user/Mail/bar) "set sort=threads"

# This will expand to the default save folder for the alias "imap.example.com", which
# is probably not what you want:
folder-hook @imap.example.com "set sort=threads"

# A workaround is to use parenthesis or a backslash:
folder-hook (@imap.example.com) "set sort=threads"
folder-hook '\@imap.example.com' "set sort=threads"
</screen>

<para>
Keep in mind that mailbox shortcut expansion on the regexp parameter
takes place when the hook is initially parsed, not when the hook is
matching against a mailbox.  When Mutt starts up and is reading the
.muttrc, some mailbox shortcuts may not be usable.  For example, the
"current mailbox" shortcut, ^, will expand to an empty string because no
mailbox has been opened yet.  Mutt will issue an error for this case or
if the mailbox shortcut results in an empty regexp.
</para>

</sect2>

</sect1>

<sect1 id="query">
<title>External Address Queries</title>

<para>
Mutt supports connecting to external directory databases such as LDAP,
ph/qi, bbdb, or NIS through a wrapper script which connects to Mutt
using a simple interface.  Using the <link
linkend="query-command">$query_command</link> variable, you specify the
wrapper command to use.  For example:
</para>

<screen>
set query_command = "mutt_ldap_query.pl %s"
</screen>

<para>
The wrapper script should accept the query on the command-line.  It
should return a one line message, then each matching response on a
single line, each line containing a tab separated address then name then
some other optional information.  On error, or if there are no matching
addresses, return a non-zero exit code and a one line error message.
</para>

<para>
An example multiple response output:
</para>

<screen>
Searching database ... 20 entries ... 3 matching:
me@cs.hmc.edu           Michael Elkins  mutt dude
blong@fiction.net       Brandon Long    mutt and more
roessler@does-not-exist.org        Thomas Roessler mutt pgp
</screen>

<para>
There are two mechanisms for accessing the query function of Mutt.  One
is to do a query from the index menu using the
<literal>&lt;query&gt;</literal> function (default: Q).  This will
prompt for a query, then bring up the query menu which will list the
matching responses.  From the query menu, you can select addresses to
create aliases, or to mail.  You can tag multiple addresses to mail,
start a new query, or have a new query appended to the current
responses.
</para>

<para>
The other mechanism for accessing the query function is for address
completion, similar to the alias completion.  In any prompt for address
entry, you can use the <literal>&lt;complete-query&gt;</literal>
function (default: ^T) to run a query based on the current address you
have typed.  Like aliases, Mutt will look for what you have typed back
to the last space or comma.  If there is a single response for that
query, Mutt will expand the address in place.  If there are multiple
responses, Mutt will activate the query menu.  At the query menu, you
can select one or more addresses to be added to the prompt.
</para>

</sect1>

<sect1 id="mailbox-formats">
<title>Mailbox Formats</title>

<para>
Mutt supports reading and writing of four different local mailbox
formats: mbox, MMDF, MH and Maildir.  The mailbox type is auto detected,
so there is no need to use a flag for different mailbox types.  When
creating new mailboxes, Mutt uses the default specified with the <link
linkend="mbox-type">$mbox_type</link> variable. A short description of
the formats follows.
</para>

<para>
<emphasis>mbox</emphasis>.  This is a widely used mailbox format for
UNIX.  All messages are stored in a single file.  Each message has a
line of the form:
</para>

<screen>
From me@cs.hmc.edu Fri, 11 Apr 1997 11:44:56 PST
</screen>

<para>
to denote the start of a new message (this is often referred to as the
<quote>From_</quote> line). The mbox format requires mailbox locking, is
prone to mailbox corruption with concurrently writing clients or
misinterpreted From_ lines. Depending on the environment, new mail
detection can be unreliable. Mbox folders are fast to open and easy to
archive.
</para>

<para>
<emphasis>MMDF</emphasis>.  This is a variant of the
<emphasis>mbox</emphasis> format.  Each message is surrounded by lines
containing <quote>^A^A^A^A</quote> (four times control-A's). The same
problems as for mbox apply (also with finding the right message
separator as four control-A's may appear in message bodies).
</para>

<para>
<emphasis>MH</emphasis>. A radical departure from
<emphasis>mbox</emphasis> and <emphasis>MMDF</emphasis>, a mailbox
consists of a directory and each message is stored in a separate file.
The filename indicates the message number (however, this is may not
correspond to the message number Mutt displays). Deleted messages are
renamed with a comma (<quote>,</quote>) prepended to the filename. Mutt
detects this type of mailbox by looking for either
<literal>.mh_sequences</literal> or <literal>.xmhcache</literal> files
(needed to distinguish normal directories from MH mailboxes). MH is more
robust with concurrent clients writing the mailbox, but still may suffer
from lost flags; message corruption is less likely to occur than with
mbox/mmdf. It's usually slower to open compared to mbox/mmdf since many
small files have to be read (Mutt provides <xref
linkend="header-caching"/> to greatly speed this process up).  Depending
on the environment, MH is not very disk-space efficient.
</para>

<para>
<emphasis>Maildir</emphasis>.  The newest of the mailbox formats, used
by the Qmail MTA (a replacement for sendmail).  Similar to
<emphasis>MH</emphasis>, except that it adds three subdirectories of the
mailbox: <emphasis>tmp</emphasis>, <emphasis>new</emphasis> and
<emphasis>cur</emphasis>.  Filenames for the messages are chosen in such
a way they are unique, even when two programs are writing the mailbox
over NFS, which means that no file locking is needed and corruption is
very unlikely. Maildir maybe slower to open without caching in Mutt, it
too is not very disk-space efficient depending on the environment. Since
no additional files are used for metadata (which is embedded in the
message filenames) and Maildir is locking-free, it's easy to sync across
different machines using file-level synchronization tools.
</para>

</sect1>

<sect1 id="shortcuts">
<title>Mailbox Shortcuts</title>

<para>
There are a number of built in shortcuts which refer to specific
mailboxes.  These shortcuts can be used anywhere you are prompted for a
file or mailbox path or in path-related configuration variables. Note
that these only work at the beginning of a string.
</para>

<table id="tab-mailbox-shortcuts">
<title>Mailbox shortcuts</title>
<tgroup cols="2">
<thead>
<row><entry>Shortcut</entry><entry>Refers to...</entry></row>
</thead>
<tbody>
<row><entry><literal>!</literal></entry><entry>your <link linkend="spoolfile">$spoolfile</link> (incoming) mailbox</entry></row>
<row><entry><literal>&gt;</literal></entry><entry>your <link linkend="mbox">$mbox</link> file</entry></row>
<row><entry><literal>&lt;</literal></entry><entry>your <link linkend="record">$record</link> file</entry></row>
<row><entry><literal>^</literal></entry><entry>the current mailbox</entry></row>
<row><entry><literal>-</literal> or <literal>!!</literal></entry><entry>the file you've last visited</entry></row>
<row><entry><literal>~</literal></entry><entry>your home directory</entry></row>
<row><entry><literal>=</literal> or <literal>+</literal></entry><entry>your <link linkend="folder">$folder</link> directory</entry></row>
<row><entry><emphasis>@alias</emphasis></entry><entry>to the <link linkend="save-hook">default save folder</link> as determined by the address of the alias</entry></row>
</tbody>
</tgroup>
</table>

<para>
For example, to store a copy of outgoing messages in the folder they
were composed in, a <link
linkend="folder-hook"><command>folder-hook</command></link> can be used
to set <link linkend="record">$record</link>:
</para>

<screen>
folder-hook . 'set record=^'</screen>

</sect1>

<sect1 id="using-lists">
<title>Handling Mailing Lists</title>

<para>
Mutt has a few configuration options that make dealing with large
amounts of mail easier.  The first thing you must do is to let Mutt know
what addresses you consider to be mailing lists (technically this does
not have to be a mailing list, but that is what it is most often used
for), and what lists you are subscribed to.  This is accomplished
through the use of the <link linkend="lists"><command>lists</command>
and <command>subscribe</command></link> commands in your
<literal>.muttrc</literal>.
</para>

<para>
Now that Mutt knows what your mailing lists are, it can do several
things, the first of which is the ability to show the name of a list
through which you received a message (i.e., of a subscribed list) in the
<emphasis>index</emphasis> menu display.  This is useful to distinguish
between personal and list mail in the same mailbox.  In the <link
linkend="index-format">$index_format</link> variable, the expando
<quote>%L</quote> will print the string <quote>To &lt;list&gt;</quote>
when <quote>list</quote> appears in the <quote>To</quote> field, and
<quote>Cc &lt;list&gt;</quote> when it appears in the <quote>Cc</quote>
field (otherwise it prints the name of the author).
</para>

<para>
Often times the <quote>To</quote> and <quote>Cc</quote> fields in
mailing list messages tend to get quite large. Most people do not bother
to remove the author of the message they reply to from the list,
resulting in two or more copies being sent to that person.  The
<literal>&lt;list-reply&gt;</literal> function, which by default is
bound to <quote>L</quote> in the <emphasis>index</emphasis> menu and
<emphasis>pager</emphasis>, helps reduce the clutter by only replying to
the known mailing list addresses instead of all recipients (except as
specified by <literal>Mail-Followup-To</literal>, see below).
</para>

<para>
Mutt also supports the <literal>Mail-Followup-To</literal> header.  When
you send a message to a list of recipients which includes one or several
subscribed mailing lists, and if the <link
linkend="followup-to">$followup_to</link> option is set, Mutt will
generate a Mail-Followup-To header which contains all the recipients to
whom you send this message, but not your address. This indicates that
group-replies or list-replies (also known as <quote>followups</quote>)
to this message should only be sent to the original recipients of the
message, and not separately to you - you'll receive your copy through
one of the mailing lists you are subscribed to.
</para>

<para>
Conversely, when group-replying or list-replying to a message which has
a <literal>Mail-Followup-To</literal> header, Mutt will respect this
header if the <link
linkend="honor-followup-to">$honor_followup_to</link> configuration
variable is set.  Using <link linkend="list-reply">list-reply</link>
will in this case also make sure that the reply goes to the mailing
list, even if it's not specified in the list of recipients in the
<literal>Mail-Followup-To</literal>.
</para>

<note>
<para>
When header editing is enabled, you can create a
<literal>Mail-Followup-To</literal> header manually.  Mutt will only
auto-generate this header if it doesn't exist when you send the message.
</para>
</note>

<para>
The other method some mailing list admins use is to generate a
<quote>Reply-To</quote> field which points back to the mailing list
address rather than the author of the message.  This can create problems
when trying to reply directly to the author in private, since most mail
clients will automatically reply to the address given in the
<quote>Reply-To</quote> field.  Mutt uses the <link
linkend="reply-to">$reply_to</link> variable to help decide which
address to use.  If set to <emphasis>ask-yes</emphasis> or
<emphasis>ask-no</emphasis>, you will be prompted as to whether or not
you would like to use the address given in the <quote>Reply-To</quote>
field, or reply directly to the address given in the <quote>From</quote>
field.  When set to <emphasis>yes</emphasis>, the
<quote>Reply-To</quote> field will be used when present.
</para>

<para>
Lastly, Mutt has the ability to <link linkend="sort">sort</link> the
mailbox into <link linkend="threads">threads</link>.  A thread is a
group of messages which all relate to the same subject.  This is usually
organized into a tree-like structure where a message and all of its
replies are represented graphically.  If you've ever used a threaded
news client, this is the same concept.  It makes dealing with large
volume mailing lists easier because you can easily delete uninteresting
threads and quickly find topics of value.
</para>

</sect1>

<sect1 id="using-keywords">
<title>Keyword Management</title>

<para>
Mutt has supported textual labels (usually known as X-Labels after
the header that we use to store them) for many years.  Since we
initially added support for X-Lanels, however, the larger community
has evolved more common ways of using and managing such labels, often
known as <quote>keywords</quote> or <quote>tags</quote>.
</para>

<para>
If you are new to Mutt or to using keywords in Mutt, you only need
to know that the &lt;edit-label&gt; binding (<literal>y</literal> by
default) will edit keywords, and that you can search for keywords
using the <literal>~y</literal> pattern, and use the <literal>%y</literal>
expando to display it in your <literal>$index_format</literal>.  You also
can sort by keyword.  Keywords that you set will be stored to the
<literal>X-Label:</literal> header by default.
</para>

<para>
If you've been using X-Labels for a while, things have grown slightly.
Mutt still supports X-Labels much as it has since 2000, but the scope
of this support has expanded to support three additional header-based
techniques for storing keyword metadata on messages:
</para>

<variablelist>

<varlistentry>
<term>X-Keywords</term>
<listitem>
<para>
Informal design; space-delimited keywords
</para>
</listitem>
</varlistentry>

<varlistentry>
<term>X-Mozilla-Keys</term>
<listitem>
<para>
Informal design used by Mozilla-based agents; space-delimited keywords
</para>
</listitem>
</varlistentry>

<varlistentry>
<term>Keywords</term>
<listitem>
<para>
Standardized in RFC2822 (2001); comma-space-delimited keywords
</para>
</listitem>
</varlistentry>

<varlistentry>
<term>X-Label</term>
<listitem>
<para>
Mutt-specific design; freeform text (but see <link linkend="xlabel-delimiter">$xlabel_delimiter</link>)
</para>
</listitem>
</varlistentry>

</variablelist>

<para>
With X-Label, mutt's only notion of a message keyword was the literal
string value of the X-Label header.  Under the new, integrated support,
each message may have a list of distinct message keywords.  When reading
keywords from one of the headers in the list above, the header value is
split on the indicated delimiter (space or comma-space) for X-Keywords:,
X-Mozilla-Keys:, and Keywords:.  By default, X-Label: is parsed as a
single keyword.  By setting $xlabel_delimiter, you can force splitting
of X-Label: as well.
</para>

<para>
Two boolean variables control how keywords are saved when writing
messages to a mailbox.  The default settings preserve backward
compatibility within mutt completely, but by changing these
values you can transition to more standard keyword storage. <link
linkend="keywords-legacy">$keywords_legacy</link>, if set, will tell
mutt to use only "legacy" headers -- i.e., <literal>X-Keywords:</literal>,
<literal>X-Mozilla-Keys</literal>, <literal>Keywords</literal>, or
<literal>X-Label:</literal>.  Keywords will be saved to whichever
header was in use by the message the keyword was read from.  If
<link linkend="keywords-standard">$keywords_standard</link> is
set, keywords will be saved without exception to the standard
<literal>Keywords:</literal> header.  (If both are set, both will be used;
if both are unset, legacy headers are used.)  Additionally, <link
linkend="xlabel-delimiter">$xlabel_delimiter</link> is used to format
the X-Label: header on saves.
</para>

<para>
To migrate completely to the new standard,
unset <literal>$keywords_legacy</literal> and set
<literal>$keywords_standard</literal>, and set
<literal>$xlabel_delimiter</literal> either to what you currently use to
delimit keywords in X-Labels, or to <quote>,&nbsp;</quote> (comma
space).
</para>

<para>
Note that it is common practice to insert <literal>X-Label:</literal> or
other keyword headers from proxmail or other mail filters.  This is
a useful trick for categorizing messages en masse as they are delivered
to your inbox, and it is fully compatible with the new keywords code.
</para>

</sect1>

<sect1 id="new-mail">
<title>New Mail Detection</title>

<para>
Mutt supports setups with multiple folders, allowing all of them to be
monitored for new mail (see <xref linkend="mailboxes"/> for details).
</para>

<sect2 id="new-mail-formats">
<title>How New Mail Detection Works</title>

<para>
For Mbox and Mmdf folders, new mail is detected by comparing access
and/or modification times of files: Mutt assumes a folder has new mail
if it wasn't accessed after it was last modified. Utilities like
<literal>biff</literal> or <literal>frm</literal> or any other program
which accesses the mailbox might cause Mutt to never detect new mail for
that mailbox if they do not properly reset the access time. Other
possible causes of Mutt not detecting new mail in these folders are
backup tools (updating access times) or filesystems mounted without
access time update support (for Linux systems, see the
<literal>relatime</literal> option).
</para>

<note>
<para>
Contrary to older Mutt releases, it now maintains the new mail status of
a folder by properly resetting the access time if the folder contains at
least one message which is neither read, nor deleted, nor marked as old.
</para>
</note>

<para>
In cases where new mail detection for Mbox or Mmdf folders appears to be
unreliable, the <link linkend="check-mbox-size">$check_mbox_size</link>
option can be used to make Mutt track and consult file sizes for new
mail detection instead which won't work for size-neutral changes.
</para>

<para>
New mail for Maildir is assumed if there is one message in the
<literal>new/</literal> subdirectory which is not marked deleted (see
<link linkend="maildir-trash">$maildir_trash</link>). For MH folders, a
mailbox is considered having new mail if there's at least one message in
the <quote>unseen</quote> sequence as specified by <link
linkend="mh-seq-unseen">$mh_seq_unseen</link>. Optionally, <link
linkend="new_mail_command">$new_mail_command</link> can be configured to
execute an external program every time new mail is detected in the current
inbox.
</para>

<para>
Mutt does not poll POP3 folders for new mail, it only periodically
checks the currently opened folder (if it's a POP3 folder).
</para>

<para>
For IMAP, by default Mutt uses recent message counts provided by the
server to detect new mail. If the <link
linkend="imap-idle">$imap_idle</link> option is set, it'll use the IMAP
IDLE extension if advertised by the server.
</para>

<para>
The <link linkend="mail-check-recent">$mail_check_recent</link>
option changes whether Mutt will notify you of new mail in an
already visited mailbox.  When set (the default) it will only notify
you of new mail received since the last time you opened the mailbox.
When unset, Mutt will notify you of any new mail in the mailbox.
</para>

</sect2>

<sect2 id="new-mail-polling">
<title>Polling For New Mail</title>

<para>
When in the index menu and being idle (also see <link
linkend="timeout">$timeout</link>), Mutt periodically checks for new
mail in all folders which have been configured via the
<command>mailboxes</command> command. The interval depends on the folder
type: for local/IMAP folders it consults <link
linkend="mail-check">$mail_check</link> and <link
linkend="pop-checkinterval">$pop_checkinterval</link> for POP folders.
</para>

<para>
Outside the index menu the directory browser supports checking for new
mail using the <literal>&lt;check-new&gt;</literal> function which is
unbound by default. Pressing TAB will bring up a menu showing the files
specified by the <command>mailboxes</command> command, and indicate
which contain new messages. Mutt will automatically enter this mode when
invoked from the command line with the <literal>-y</literal> option.
</para>

<para>
For the pager, index and directory browser menus, Mutt contains the
<literal>&lt;buffy-list&gt;</literal> function (bound to
<quote>.</quote> by default) which will print a list of folders with new
mail in the command line at the bottom of the screen.
</para>

<para>
For the index, by default Mutt displays the number of mailboxes with new
mail in the status bar, please refer to the <link
linkend="status-format">$status_format</link> variable for details.
</para>

<para>
When changing folders, Mutt fills the prompt with the first folder from
the mailboxes list containing new mail (if any), pressing
<literal>&lt;Space&gt;</literal> will cycle through folders with new
mail.  The (by default unbound) function
<literal>&lt;next-unread-mailbox&gt;</literal> in the index can be used
to immediately open the next folder with unread mail (if any).
</para>

</sect2>

<sect2 id="calc-mailbox-counts">
<title>Calculating Mailbox Message Counts</title>

<para>
If <link linkend="mail-check-stats">$mail_check_stats</link> is set,
Mutt will periodically calculate the unread, flagged, and total
message counts for each mailbox watched by the
<command>mailboxes</command> command.  This calculation takes place at
the same time as new mail polling, but is controlled by a separate
timer: <link
linkend="mail-check-stats-interval">$mail_check_stats_interval</link>.
</para>

<para>
The sidebar can display these message counts.  See <link
linkend="sidebar-format">$sidebar_format</link>.
</para>

</sect2>

</sect1>

<sect1 id="editing-threads">
<title>Editing Threads</title>

<para>
Mutt has the ability to dynamically restructure threads that are broken
either by misconfigured software or bad behavior from some
correspondents. This allows to clean your mailboxes from these
annoyances which make it hard to follow a discussion.
</para>

<sect2 id="link-threads">
<title>Linking Threads</title>

<para>
Some mailers tend to <quote>forget</quote> to correctly set the
<quote>In-Reply-To:</quote> and <quote>References:</quote> headers when
replying to a message. This results in broken discussions because Mutt
has not enough information to guess the correct threading.  You can fix
this by tagging the reply, then moving to the parent message and using
the <literal>&lt;link-threads&gt;</literal> function (bound to &amp; by
default). The reply will then be connected to this parent message.
</para>

<para>
You can also connect multiple children at once, tagging them and using
the <literal>&lt;tag-prefix&gt;</literal> command (<quote>;</quote>) or
the <link linkend="auto-tag">$auto_tag</link> option.
</para>

</sect2>

<sect2 id="break-threads">
<title>Breaking Threads</title>

<para>
On mailing lists, some people are in the bad habit of starting a new
discussion by hitting <quote>reply</quote> to any message from the list
and changing the subject to a totally unrelated one.  You can fix such
threads by using the <literal>&lt;break-thread&gt;</literal> function
(bound by default to #), which will turn the subthread starting from the
current message into a whole different thread.
</para>

</sect2>

</sect1>

<sect1 id="dsn">
<title>Delivery Status Notification (DSN) Support</title>

<para>
RFC1894 defines a set of MIME content types for relaying information
about the status of electronic mail messages.  These can be thought of
as <quote>return receipts.</quote>
</para>

<para>
To support DSN, there are two variables. <link
linkend="dsn-notify">$dsn_notify</link> is used to request receipts for
different results (such as failed message, message delivered, etc.).
<link linkend="dsn-return">$dsn_return</link> requests how much of your
message should be returned with the receipt (headers or full message).
</para>

<para>
When using <link linkend="sendmail">$sendmail</link> for mail delivery,
you need to use either Berkeley sendmail 8.8.x (or greater) a MTA
supporting DSN command line options compatible to Sendmail: The -N and
-R options can be used by the mail client to make requests as to what
type of status messages should be returned. Please consider your MTA
documentation whether DSN is supported.
</para>

<para>
For SMTP delivery using <link linkend="smtp-url">$smtp_url</link>, it
depends on the capabilities announced by the server whether Mutt will
attempt to request DSN or not.
</para>

</sect1>

<sect1 id="urlview">
<title>Start a WWW Browser on URLs</title>

<para>
If a message contains URLs, it is efficient to get a menu with all the
URLs and start a WWW browser on one of them.  This functionality is
provided by the external urlview program which can be retrieved at
<ulink
url="ftp://ftp.mutt.org/mutt/contrib/">ftp://ftp.mutt.org/mutt/contrib/</ulink>
and the configuration commands:
</para>

<screen>
macro index \cb |urlview\n
macro pager \cb |urlview\n
</screen>

</sect1>

<sect1 id="misc-topics">
<title>Miscellany</title>

<para>
This section documents various features that fit nowhere else.
</para>

<variablelist>
<varlistentry>
<term>
Address normalization
</term>
<listitem>
<para>
Mutt normalizes all e-mail addresses to the simplest form possible. If
an address contains a realname, the form <emphasis>Joe User
&lt;joe@example.com&gt;</emphasis> is used and the pure e-mail address
without angle brackets otherwise, i.e. just
<emphasis>joe@example.com</emphasis>.
</para>
<para>
This normalization affects all headers Mutt generates including aliases.
</para>
</listitem>
</varlistentry>
<varlistentry>
<term>
Initial folder selection
</term>
<listitem>
<para>
The folder Mutt opens at startup is determined as follows: the folder
specified in the <literal>$MAIL</literal> environment variable if
present. Otherwise, the value of <literal>$MAILDIR</literal> is taken
into account. If that isn't present either, Mutt takes the user's
mailbox in the mailspool as determined at compile-time (which may also
reside in the home directory). The <link
linkend="spoolfile">$spoolfile</link> setting overrides this
selection. Highest priority has the mailbox given with the
<literal>-f</literal> command line option.
</para>
</listitem>
</varlistentry>
</variablelist>

</sect1>

</chapter>

<chapter id="mimesupport">
<title>Mutt's MIME Support</title>

<para>
Quite a bit of effort has been made to make Mutt the premier text-mode
MIME MUA.  Every effort has been made to provide the functionality that
the discerning MIME user requires, and the conformance to the standards
wherever possible.  When configuring Mutt for MIME, there are two extra
types of configuration files which Mutt uses.  One is the
<literal>mime.types</literal> file, which contains the mapping of file
extensions to IANA MIME types.  The other is the
<literal>mailcap</literal> file, which specifies the external commands
to use for handling specific MIME types.
</para>

<sect1 id="using-mime">
<title>Using MIME in Mutt</title>

<sect2 id="mime-overview">
<title>MIME Overview</title>

<para>
MIME is short for <quote>Multipurpose Internet Mail Extension</quote>
and describes mechanisms to internationalize and structure mail
messages. Before the introduction of MIME, messages had a single text
part and were limited to us-ascii header and content. With MIME,
messages can have attachments (and even attachments which itself have
attachments and thus form a tree structure), nearly arbitrary characters
can be used for sender names, recipients and subjects.
</para>

<para>
Besides the handling of non-ascii characters in message headers, to Mutt
the most important aspect of MIME are so-called MIME types. These are
constructed using a <emphasis>major</emphasis> and
<emphasis>minor</emphasis> type separated by a forward slash.  These
specify details about the content that follows. Based upon these, Mutt
decides how to handle this part. The most popular major type is
<quote><literal>text</literal></quote> with minor types for plain text,
HTML and various other formats. Major types also exist for images,
audio, video and of course general application data (e.g. to separate
cryptographically signed data with a signature, send office documents,
and in general arbitrary binary data). There's also the
<literal>multipart</literal> major type which represents the root of a
subtree of MIME parts. A list of supported MIME types can be found in
<xref linkend="supported-mime-types"/>.
</para>

<para>
MIME also defines a set of encoding schemes for transporting MIME
content over the network: <literal>7bit</literal>,
<literal>8bit</literal>, <literal>quoted-printable</literal>,
<literal>base64</literal> and <literal>binary</literal>. There're some
rules when to choose what for encoding headers and/or body (if needed),
and Mutt will in general make a good choice.
</para>

<para>
Mutt does most of MIME encoding/decoding behind the scenes to form
messages conforming to MIME on the sending side. On reception, it can be
flexibly configured as to how what MIME structure is displayed (and if
it's displayed): these decisions are based on the content's MIME type.
There are three areas/menus in dealing with MIME: the pager (while
viewing a message), the attachment menu and the compose menu.
</para>

</sect2>

<sect2 id="mime-pager">
<title>Viewing MIME Messages in the Pager</title>

<para>
When you select a message from the index and view it in the pager, Mutt
decodes as much of a message as possible to a text representation.  Mutt
internally supports a number of MIME types, including the
<literal>text</literal> major type (with all minor types), the
<literal>message/rfc822</literal> (mail messages) type and some
<literal>multipart</literal> types. In addition, it recognizes a variety
of PGP MIME types, including PGP/MIME and
<literal>application/pgp</literal>.
</para>

<para>
Mutt will denote attachments with a couple lines describing them.
These lines are of the form:
</para>

<screen>
[-- Attachment #1: Description --]
[-- Type: text/plain, Encoding: 7bit, Size: 10000 --]
</screen>

<para>
Where the <emphasis>Description</emphasis> is the description or
filename given for the attachment, and the <emphasis>Encoding</emphasis>
is one of the already mentioned content encodings.
</para>

<para>
If Mutt cannot deal with a MIME type, it will display a message like:
</para>

<screen>
[-- image/gif is unsupported (use 'v' to view this part) --]
</screen>

</sect2>

<sect2 id="attach-menu">
<title>The Attachment Menu</title>

<para>
The default binding for <literal>&lt;view-attachments&gt;</literal> is
<quote>v</quote>, which displays the attachment menu for a message.  The
attachment menu displays a list of the attachments in a message.  From
the attachment menu, you can save, print, pipe, delete, and view
attachments.  You can apply these operations to a group of attachments
at once, by tagging the attachments and by using the
<literal>&lt;tag-prefix&gt;</literal> operator.  You can also reply to
the current message from this menu, and only the current attachment (or
the attachments tagged) will be quoted in your reply.  You can view
attachments as text, or view them using the mailcap viewer definition
(the mailcap mechanism is explained later in detail).
</para>

<para>
Finally, you can apply the usual message-related functions (like <link
linkend="resend-message"><literal>&lt;resend-message&gt;</literal></link>,
and the <literal>&lt;reply&gt;</literal> and
<literal>&lt;forward&gt;</literal> functions) to attachments of type
<literal>message/rfc822</literal>.
</para>

<para>
See table <xref linkend="tab-attachment-bindings"/> for all available
functions.
</para>

</sect2>

<sect2 id="compose-menu">
<title>The Compose Menu</title>

<para>
The compose menu is the menu you see before you send a message.  It
allows you to edit the recipient list, the subject, and other aspects of
your message.  It also contains a list of the attachments of your
message, including the main body.  From this menu, you can print, copy,
filter, pipe, edit, compose, review, and rename an attachment or a list
of tagged attachments.  You can also modifying the attachment
information, notably the type, encoding and description.
</para>

<para>
Attachments appear as follows by default:
</para>

<screen>
- 1 [text/plain, 7bit, 1K]           /tmp/mutt-euler-8082-0 &lt;no description&gt;
  2 [applica/x-gunzip, base64, 422K] ~/src/mutt-0.85.tar.gz &lt;no description&gt;
</screen>

<para>
The <quote>-</quote> denotes that Mutt will delete the file after
sending (or postponing, or canceling) the message.  It can be toggled
with the <literal>&lt;toggle-unlink&gt;</literal> command (default: u).
The next field is the MIME content-type, and can be changed with the
<literal>&lt;edit-type&gt;</literal> command (default: ^T).  The next
field is the encoding for the attachment, which allows a binary message
to be encoded for transmission on 7bit links.  It can be changed with
the <literal>&lt;edit-encoding&gt;</literal> command (default: ^E).  The
next field is the size of the attachment, rounded to kilobytes or
megabytes.  The next field is the filename, which can be changed with
the <literal>&lt;rename-file&gt;</literal> command (default: R).  The
final field is the description of the attachment, and can be changed
with the <literal>&lt;edit-description&gt;</literal> command (default:
d). See <link linkend="attach-format">$attach_format</link> for a full
list of available expandos to format this display to your needs.
</para>

</sect2>

</sect1>

<sect1 id="mime-types">
<title>MIME Type Configuration with <literal>mime.types</literal></title>

<para>
To get most out of MIME, it's important that a MIME part's content type
matches the content as closely as possible so that the recipient's
client can automatically select the right viewer for the
content. However, there's no reliable for Mutt to know how to detect
every possible file type. Instead, it uses a simple plain text mapping
file that specifies what file extension corresponds to what MIME
type. This file is called <literal>mime.types</literal>.
</para>

<para>
When you add an attachment to your mail message, Mutt searches your
personal <literal>mime.types</literal> file at
<literal>$HOME/.mime.types</literal>, and then the system
<literal>mime.types</literal> file at
<literal>/usr/local/share/mutt/mime.types</literal> or
<literal>/etc/mime.types</literal>
</para>

<para>
Each line starts with the full MIME type, followed by a space and
space-separated list of file extensions. For example you could use:
</para>

<example id="ex-mime-types">
<title><literal>mime.types</literal></title>
<screen>
application/postscript          ps eps
application/pgp                 pgp
audio/x-aiff                    aif aifc aiff
</screen>
</example>

<para>
A sample <literal>mime.types</literal> file comes with the Mutt
distribution, and should contain most of the MIME types you are likely
to use.
</para>

<para>
If Mutt can not determine the MIME type by the extension of the file you
attach, it will look at the file.  If the file is free of binary
information, Mutt will assume that the file is plain text, and mark it
as <literal>text/plain</literal>.  If the file contains binary
information, then Mutt will mark it as
<literal>application/octet-stream</literal>.  You can change the MIME
type that Mutt assigns to an attachment by using the
<literal>&lt;edit-type&gt;</literal> command from the compose menu
(default: ^T), see <xref linkend="supported-mime-types"/> for supported
major types. Mutt recognizes all of these if the appropriate entry is
found in the <literal>mime.types</literal> file. Non-recognized mime
types should only be used if the recipient of the message is likely to
be expecting such attachments.
</para>

<table id="supported-mime-types">
<title>Supported MIME types</title>
<tgroup cols="3">
<thead>
<row><entry>MIME major type</entry><entry>Standard</entry><entry>Description</entry></row>
</thead>
<tbody>
<row><entry><literal>application</literal></entry><entry>yes</entry><entry>General application data</entry></row>
<row><entry><literal>audio</literal></entry><entry>yes</entry><entry>Audio data</entry></row>
<row><entry><literal>image</literal></entry><entry>yes</entry><entry>Image data</entry></row>
<row><entry><literal>message</literal></entry><entry>yes</entry><entry>Mail messages, message status information</entry></row>
<row><entry><literal>model</literal></entry><entry>yes</entry><entry>VRML and other modeling data</entry></row>
<row><entry><literal>multipart</literal></entry><entry>yes</entry><entry>Container for other MIME parts</entry></row>
<row><entry><literal>text</literal></entry><entry>yes</entry><entry>Text data</entry></row>
<row><entry><literal>video</literal></entry><entry>yes</entry><entry>Video data</entry></row>
<row><entry><literal>chemical</literal></entry><entry>no</entry><entry>Mostly molecular data</entry></row>
</tbody>
</tgroup>
</table>

<para>
MIME types are not arbitrary, they need to be assigned by <ulink
url="http://www.iana.org/assignments/media-types/">IANA</ulink>.
</para>

</sect1>

<sect1 id="mailcap">
<title>MIME Viewer Configuration with Mailcap</title>

<para>
Mutt supports RFC 1524 MIME Configuration, in particular the Unix
specific format specified in Appendix A of RFC 1524.  This file format
is commonly referred to as the <quote>mailcap</quote> format.  Many MIME
compliant programs utilize the mailcap format, allowing you to specify
handling for all MIME types in one place for all programs.  Programs
known to use this format include Firefox, lynx and metamail.
</para>

<para>
In order to handle various MIME types that Mutt doesn't have built-in
support for, it parses a series of external configuration files to find
an external handler. The default search string for these files is a
colon delimited list containing the following files:
</para>

<orderedlist>
<listitem><para><literal>$HOME/.mailcap</literal></para></listitem>
<listitem><para><literal>$PKGDATADIR/mailcap</literal></para></listitem>
<listitem><para><literal>$SYSCONFDIR/mailcap</literal></para></listitem>
<listitem><para><literal>/etc/mailcap</literal></para></listitem>
<listitem><para><literal>/usr/etc/mailcap</literal></para></listitem>
<listitem><para><literal>/usr/local/etc/mailcap</literal></para></listitem>
</orderedlist>

<para>
where <literal>$HOME</literal> is your home directory. The
<literal>$PKGDATADIR</literal> and the <literal>$SYSCONFDIR</literal>
directories depend on where Mutt is installed: the former is the default
for shared data, the latter for system configuration files.
</para>

<para>
The default search path can be obtained by running the following
command:
</para>

<screen>
mutt -nF /dev/null -Q mailcap_path
</screen>

<para>
In particular, the metamail distribution will install a mailcap file,
usually as <literal>/usr/local/etc/mailcap</literal>, which contains
some baseline entries.
</para>

<sect2 id="mailcap-basics">
<title>The Basics of the Mailcap File</title>

<para>
A mailcap file consists of a series of lines which are comments, blank,
or definitions.
</para>

<para>
A comment line consists of a # character followed by anything you want.
</para>

<para>
A blank line is blank.
</para>

<para>
A definition line consists of a content type, a view command, and any
number of optional fields.  Each field of a definition line is divided
by a semicolon <quote>;</quote> character.
</para>

<para>
The content type is specified in the MIME standard
<quote>type/subtype</quote> notation.  For example,
<literal>text/plain</literal>, <literal>text/html</literal>,
<literal>image/gif</literal>, etc.  In addition, the mailcap format
includes two formats for wildcards, one using the special
<quote>*</quote> subtype, the other is the implicit wild, where you only
include the major type.  For example, <literal>image/*</literal>, or
<literal>video</literal> will match all image types and video types,
respectively.
</para>

<para>
The view command is a Unix command for viewing the type specified. There
are two different types of commands supported. The default is to send
the body of the MIME message to the command on stdin. You can change
this behavior by using <literal>%s</literal> as a parameter to your view
command.  This will cause Mutt to save the body of the MIME message to a
temporary file, and then call the view command with the
<literal>%s</literal> replaced by the name of the temporary file. In
both cases, Mutt will turn over the terminal to the view program until
the program quits, at which time Mutt will remove the temporary file if
it exists. This means that mailcap does <emphasis>not</emphasis> work
out of the box with programs which detach themselves from the terminal
right after starting, like <literal>open</literal> on Mac OS X. In order
to nevertheless use these programs with mailcap, you probably need
custom shell scripts.
</para>

<para>
So, in the simplest form, you can send a <literal>text/plain</literal>
message to the external pager more on standard input:
</para>

<screen>
text/plain; more
</screen>

<para>
Or, you could send the message as a file:
</para>

<screen>
text/plain; more %s
</screen>

<para>
Perhaps you would like to use lynx to interactively view a
<literal>text/html</literal> message:
</para>

<screen>
text/html; lynx %s
</screen>

<para>
In this case, lynx does not support viewing a file from standard input,
so you must use the <literal>%s</literal> syntax.
</para>

<note>
<para>
<emphasis>Some older versions of lynx contain a bug where they will
check the mailcap file for a viewer for <literal>text/html</literal>.
They will find the line which calls lynx, and run it.  This causes lynx
to continuously spawn itself to view the object.</emphasis>
</para>
</note>

<para>
On the other hand, maybe you don't want to use lynx interactively, you
just want to have it convert the <literal>text/html</literal> to
<literal>text/plain</literal>, then you can use:
</para>

<screen>
text/html; lynx -dump %s | more
</screen>

<para>
Perhaps you wish to use lynx to view <literal>text/html</literal> files,
and a pager on all other text formats, then you would use the following:
</para>

<screen>
text/html; lynx %s
text/*; more
</screen>

</sect2>

<sect2 id="secure-mailcap">
<title>Secure Use of Mailcap</title>

<para>
The interpretation of shell meta-characters embedded in MIME parameters
can lead to security problems in general.  Mutt tries to quote
parameters in expansion of <literal>%s</literal> syntaxes properly, and
avoids risky characters by substituting them, see the <link
linkend="mailcap-sanitize">$mailcap_sanitize</link> variable.
</para>

<para>
Although Mutt's procedures to invoke programs with mailcap seem to be
safe, there are other applications parsing mailcap, maybe taking less
care of it.  Therefore you should pay attention to the following rules:
</para>

<para>
<emphasis>Keep the %-expandos away from shell quoting.</emphasis> Don't
quote them with single or double quotes.  Mutt does this for you, the
right way, as should any other program which interprets mailcap.  Don't
put them into backtick expansions.  Be highly careful with evil
statements, and avoid them if possible at all.  Trying to fix broken
behavior with quotes introduces new leaks &mdash; there is no
alternative to correct quoting in the first place.
</para>

<para>
If you have to use the %-expandos' values in context where you need
quoting or backtick expansions, put that value into a shell variable and
reference the shell variable where necessary, as in the following
example (using <literal>$charset</literal> inside the backtick expansion
is safe, since it is not itself subject to any further expansion):
</para>

<screen>
text/test-mailcap-bug; cat %s; copiousoutput; test=charset=%{charset} \
        &amp;&amp; test "`echo $charset | tr '[A-Z]' '[a-z]'`" != iso-8859-1
</screen>

</sect2>

<sect2 id="advanced-mailcap">
<title>Advanced Mailcap Usage</title>

<sect3 id="optional-mailcap-fields">
<title>Optional Fields</title>

<para>
In addition to the required content-type and view command fields, you
can add semi-colon <quote>;</quote> separated fields to set flags and
other options.  Mutt recognizes the following optional fields:
</para>

<variablelist>

<varlistentry>
<term>copiousoutput</term>
<listitem>
<para>
This flag tells Mutt that the command passes possibly large amounts of
text on standard output.  This causes Mutt to invoke a pager (either
the internal pager or the external pager defined by the pager variable)
on the output of the view command.  Without this flag, Mutt assumes that
the command is interactive.  One could use this to replace the pipe to
<literal>more</literal> in the <literal>lynx -dump</literal> example in
the Basic section:
</para>

<screen>
text/html; lynx -dump %s ; copiousoutput
</screen>

<para>
This will cause lynx to format the <literal>text/html</literal> output
as <literal>text/plain</literal> and Mutt will use your standard pager
to display the results.
</para>

<para>
Mutt will set the <literal>COLUMNS</literal> environment variable to
the width of the pager.  Some programs make use of this environment
variable automatically.  Others provide a command line argument that
can use this to set the output width:
</para>

<screen>
text/html; lynx -dump -width ${COLUMNS:-80} %s; copiousoutput
</screen>

<para>
Note that when using the built-in pager, <emphasis>only</emphasis>
entries with this flag will be considered a handler for a MIME type
&mdash; all other entries will be ignored.
</para>
</listitem>
</varlistentry>
<varlistentry>
<term>needsterminal</term>
<listitem>
<para>
Mutt uses this flag when viewing attachments with <link
linkend="auto-view"><command>auto_view</command></link>, in order to
decide whether it should honor the setting of the <link
linkend="wait-key">$wait_key</link> variable or not.  When an attachment
is viewed using an interactive program, and the corresponding mailcap
entry has a <emphasis>needsterminal</emphasis> flag, Mutt will use <link
linkend="wait-key">$wait_key</link> and the exit status of the program
to decide if it will ask you to press a key after the external program
has exited.  In all other situations it will not prompt you for a key.
</para>
</listitem>
</varlistentry>
<varlistentry>
<term>compose=&lt;command&gt;</term>
<listitem>
<para>
This flag specifies the command to use to create a new attachment of a
specific MIME type.  Mutt supports this from the compose menu.
</para>
</listitem>
</varlistentry>
<varlistentry>
<term>composetyped=&lt;command&gt;</term>
<listitem>
<para>
This flag specifies the command to use to create a new attachment of a
specific MIME type.  This command differs from the compose command in
that Mutt will expect standard MIME headers on the data.  This can be
used to specify parameters, filename, description, etc. for a new
attachment.  Mutt supports this from the compose menu.
</para>
</listitem>
</varlistentry>
<varlistentry>
<term>print=&lt;command&gt;</term>
<listitem>
<para>
This flag specifies the command to use to print a specific MIME type.
Mutt supports this from the attachment and compose menus.
</para>
</listitem>
</varlistentry>
<varlistentry>
<term>edit=&lt;command&gt;</term>
<listitem>
<para>
This flag specifies the command to use to edit a specific MIME type.
Mutt supports this from the compose menu, and also uses it to compose
new attachments.  Mutt will default to the defined <link
linkend="editor">$editor</link> for text attachments.
</para>
</listitem>
</varlistentry>
<varlistentry>
<term>nametemplate=&lt;template&gt;</term>
<listitem>
<para>
This field specifies the format for the file denoted by
<literal>%s</literal> in the command fields.  Certain programs will
require a certain file extension, for instance, to correctly view a
file.  For instance, lynx will only interpret a file as
<literal>text/html</literal> if the file ends in
<literal>.html</literal>.  So, you would specify lynx as a
<literal>text/html</literal> viewer with a line in the mailcap file
like:
</para>

<screen>
text/html; lynx %s; nametemplate=%s.html
</screen>

</listitem>
</varlistentry>
<varlistentry>
<term>test=&lt;command&gt;</term>
<listitem>
<para>
This field specifies a command to run to test whether this mailcap entry
should be used.  The command is defined with the command expansion rules
defined in the next section.  If the command returns 0, then the test
passed, and Mutt uses this entry.  If the command returns non-zero, then
the test failed, and Mutt continues searching for the right entry.  Note
that the content-type must match before Mutt performs the test.  For
example:
</para>

<screen>
text/html; firefox -remote 'openURL(%s)' ; test=RunningX
text/html; lynx %s
</screen>

<para>
In this example, Mutt will run the program <literal>RunningX</literal>
which will return 0 if the X Window manager is running, and non-zero if
it isn't.  If <literal>RunningX</literal> returns 0, then Mutt will run
firefox to display the <literal>text/html</literal> object.  If RunningX
doesn't return 0, then Mutt will go on to the next entry and use lynx to
display the <literal>text/html</literal> object.
</para>
</listitem>
</varlistentry>
</variablelist>

</sect3>

<sect3 id="mailcap-search-order">
<title>Search Order</title>

<para>
When searching for an entry in the mailcap file, Mutt will search for
the most useful entry for its purpose.  For instance, if you are
attempting to print an <literal>image/gif</literal>, and you have the
following entries in your mailcap file, Mutt will search for an entry
with the print command:
</para>

<screen>
image/*;        xv %s
image/gif;      ; print= anytopnm %s | pnmtops | lpr; \
                nametemplate=%s.gif
</screen>

<para>
Mutt will skip the <literal>image/*</literal> entry and use the
<literal>image/gif</literal> entry with the print command.
</para>

<para>
In addition, you can use this with <link
linkend="auto-view"><command>auto_view</command></link> to denote two
commands for viewing an attachment, one to be viewed automatically, the
other to be viewed interactively from the attachment menu using the
<literal>&lt;view-mailcap&gt;</literal> function (bound to
<quote>m</quote> by default). In addition, you can then use the test
feature to determine which viewer to use interactively depending on your
environment.
</para>

<screen>
text/html;      firefox -remote 'openURL(%s)' ; test=RunningX
text/html;      lynx %s; nametemplate=%s.html
text/html;      lynx -dump %s; nametemplate=%s.html; copiousoutput
</screen>

<para>
For <link linkend="auto-view"><command>auto_view</command></link>, Mutt
will choose the third entry because of the
<literal>copiousoutput</literal> tag.  For interactive viewing, Mutt
will run the program <literal>RunningX</literal> to determine if it
should use the first entry.  If the program returns non-zero, Mutt will
use the second entry for interactive viewing. The last entry is for
inline display in the pager and the
<literal>&lt;view-attach&gt;</literal> function in the attachment menu.
</para>

<para>
Entries with the <literal>copiousoutput</literal> tag should always be
specified as the last one per type. For non-interactive use, the last
entry will then actually be the first matching one with the tag set.
For non-interactive use, only <literal>copiousoutput</literal>-tagged
entries are considered. For interactive use, Mutt ignores this tag and
treats all entries equally. Therefore, if not specified last, all
following entries without this tag would never be considered for
<literal>&lt;view-attach&gt;</literal> because the
<literal>copiousoutput</literal> before them matched already.
</para>

</sect3>

<sect3 id="mailcap-command-expansion">
<title>Command Expansion</title>

<para>
The various commands defined in the mailcap files are passed to the
<literal>/bin/sh</literal> shell using the <literal>system(3)</literal>
function.  Before the command is passed to <literal>/bin/sh
-c</literal>, it is parsed to expand various special parameters with
information from Mutt.  The keywords Mutt expands are:
</para>

<variablelist>

<varlistentry>
<term>%s</term>
<listitem>
<para>
As seen in the basic mailcap section, this variable is expanded to a
filename specified by the calling program.  This file contains the body
of the message to view/print/edit or where the composing program should
place the results of composition.  In addition, the use of this keyword
causes Mutt to not pass the body of the message to the view/print/edit
program on stdin.
</para>
</listitem>
</varlistentry>
<varlistentry>
<term>%t</term>
<listitem>
<para>
Mutt will expand <literal>%t</literal> to the text representation of the
content type of the message in the same form as the first parameter of
the mailcap definition line, i.e. <literal>text/html</literal> or
<literal>image/gif</literal>.
</para>
</listitem>
</varlistentry>
<varlistentry>
<term>%{&lt;parameter&gt;}</term>
<listitem>
<para>
Mutt will expand this to the value of the specified parameter from the
Content-Type: line of the mail message.  For instance, if your mail
message contains:
</para>

<screen>
Content-Type: text/plain; charset=iso-8859-1
</screen>

<para>
then Mutt will expand <literal>%{charset}</literal> to
<quote>iso-8859-1</quote>.  The default metamail mailcap file uses this
feature to test the charset to spawn an xterm using the right charset to
view the message.
</para>
</listitem>
</varlistentry>
<varlistentry>
<term>\%</term>
<listitem>
<para>
This will be replaced by a literal <literal>%</literal>.
</para>
</listitem>
</varlistentry>
</variablelist>

<para>
Mutt does not currently support the <literal>%F</literal> and
<literal>%n</literal> keywords specified in RFC 1524.  The main purpose
of these parameters is for multipart messages, which is handled
internally by Mutt.
</para>

</sect3>

</sect2>

<sect2 id="mailcap-example">
<title>Example Mailcap Files</title>

<para>
This mailcap file is fairly simple and standard:
</para>

<screen>
<emphasis role="comment"># I'm always running X :)</emphasis>
video/*;        xanim %s &gt; /dev/null
image/*;        xv %s &gt; /dev/null

<emphasis role="comment"># I'm always running firefox (if my computer had more memory, maybe)</emphasis>
text/html;      firefox -remote 'openURL(%s)'
</screen>

<para>
This mailcap file shows quite a number of examples:
</para>

<screen>
<emphasis role="comment"># Use xanim to view all videos   Xanim produces a header on startup,
# send that to /dev/null so I don't see it</emphasis>
video/*;        xanim %s &gt; /dev/null

<emphasis role="comment"># Send html to a running firefox by remote</emphasis>
text/html;      firefox -remote 'openURL(%s)'; test=RunningFirefox

<emphasis role="comment"># If I'm not running firefox but I am running X, start firefox on the
# object</emphasis>
text/html;      firefox %s; test=RunningX

<emphasis role="comment"># Else use lynx to view it as text</emphasis>
text/html;      lynx %s

<emphasis role="comment"># This version would convert the text/html to text/plain</emphasis>
text/html;      lynx -dump %s; copiousoutput

<emphasis role="comment"># I use enscript to print text in two columns to a page</emphasis>
text/*;         more %s; print=enscript -2Gr %s

<emphasis role="comment"># Firefox adds a flag to tell itself to view jpegs internally</emphasis>
image/jpeg;xv %s; x-mozilla-flags=internal

<emphasis role="comment"># Use xv to view images if I'm running X</emphasis>
<emphasis role="comment"># In addition, this uses the \ to extend the line and set my editor</emphasis>
<emphasis role="comment"># for images</emphasis>
image/*;xv %s; test=RunningX; \
        edit=xpaint %s

<emphasis role="comment"># Convert images to text using the netpbm tools</emphasis>
image/*;  (anytopnm %s | pnmscale -xysize 80 46 | ppmtopgm | pgmtopbm |
pbmtoascii -1x2 ) 2&gt;&amp;1 ; copiousoutput

<emphasis role="comment"># Send excel spreadsheets to my NT box</emphasis>
application/ms-excel; open.pl %s
</screen>

</sect2>

</sect1>

<sect1 id="auto-view">
<title>MIME Autoview</title>

<para>
Usage:
</para>

<cmdsynopsis>
<command>auto_view</command>
<arg choice="plain">
<replaceable>mimetype</replaceable>
</arg>
<arg choice="opt" rep="repeat">
<replaceable>mimetype</replaceable>
</arg>

<command>unauto_view</command>
<group choice="req">
<arg choice="plain">
<replaceable>*</replaceable>
</arg>
<arg choice="plain" rep="repeat">
<replaceable>mimetype</replaceable>
</arg>
</group>
</cmdsynopsis>

<para>
In addition to explicitly telling Mutt to view an attachment with the
MIME viewer defined in the mailcap file from the attachments menu, Mutt
has support for automatically viewing MIME attachments while in the
pager.
</para>

<para>
For this to work, you must define a viewer in the mailcap file which
uses the <literal>copiousoutput</literal> option to denote that it is
non-interactive.  Usually, you also use the entry to convert the
attachment to a text representation which you can view in the pager.
</para>

<para>
You then use the <command>auto_view</command> configuration command to
list the content-types that you wish to view automatically.  For
instance, if you set it to:
</para>

<screen>
auto_view text/html application/x-gunzip \
  application/postscript image/gif application/x-tar-gz
</screen>

<para>
...Mutt would try to find corresponding entries for rendering
attachments of these types as text. A corresponding mailcap could look
like:
</para>

<screen>
text/html;      lynx -dump %s; copiousoutput; nametemplate=%s.html
image/*;        anytopnm %s | pnmscale -xsize 80 -ysize 50 | ppmtopgm | \
                pgmtopbm | pbmtoascii ; copiousoutput
application/x-gunzip;   gzcat; copiousoutput
application/x-tar-gz; gunzip -c %s | tar -tf - ; copiousoutput
application/postscript; ps2ascii %s; copiousoutput
</screen>

<para>
<command>unauto_view</command> can be used to remove previous entries
from the <command>auto_view</command> list.  This can be used with <link
linkend="message-hook"><command>message-hook</command></link> to
autoview messages based on size, etc.
<quote><command>unauto_view</command> *</quote> will remove all previous
entries.
</para>

</sect1>

<sect1 id="alternative-order">
<title>MIME Multipart/Alternative</title>

<para>
The <literal>multipart/alternative</literal> container type only has
child MIME parts which represent the same content in an alternative
way. This is often used to send HTML messages which contain an
alternative plain text representation.
</para>

<para>
Mutt has some heuristics for determining which attachment of a
<literal>multipart/alternative</literal> type to display:
</para>

<orderedlist>
<listitem>
<para>
First, Mutt will check the <command>alternative_order</command> list to
determine if one of the available types is preferred.  It consists of a
number of MIME types in order, including support for implicit and
explicit wildcards. For example:
</para>

<screen>
alternative_order text/enriched text/plain text \
  application/postscript image/*
</screen>
</listitem>
<listitem>
<para>
Next, Mutt will check if any of the types have a defined <link
linkend="auto-view"><command>auto_view</command></link>, and use that.
</para>
</listitem>
<listitem>
<para>
Failing that, Mutt will look for any text type.
</para>
</listitem>
<listitem>
<para>
As a last attempt, Mutt will look for any type it knows how to handle.
</para>
</listitem>
</orderedlist>

<para>
To remove a MIME type from the <command>alternative_order</command>
list, use the <command>unalternative_order</command> command.
</para>

</sect1>

<sect1 id="attachments">
<title>Attachment Searching and Counting</title>

<para>
If you ever lose track of attachments in your mailboxes, Mutt's
attachment-counting and -searching support might be for you.  You can
make your message index display the number of qualifying attachments in
each message, or search for messages by attachment count.  You also can
configure what kinds of attachments qualify for this feature with the
<command>attachments</command> and <command>unattachments</command>
commands.
</para>

<para>
In order to provide this information, Mutt needs to fully MIME-parse all
messages affected first. This can slow down operation especially for
remote mail folders such as IMAP because all messages have to be
downloaded first regardless whether the user really wants to view them
or not though using <xref linkend="body-caching"/> usually means to
download the message just once.
</para>

<para>
The syntax is:
</para>

<cmdsynopsis>
<command>attachments</command>
<arg choice="plain">
<replaceable>{ + | - }disposition</replaceable>
</arg>
<arg choice="plain">
<replaceable>mime-type</replaceable>
</arg>

<command>unattachments</command>
<arg choice="plain">
<replaceable>{ + | - }disposition</replaceable>
</arg>
<arg choice="plain">
<replaceable>mime-type</replaceable>
</arg>

<command>attachments</command>
<arg choice="plain">
<replaceable>?</replaceable>
</arg>
</cmdsynopsis>

<para>
<emphasis>disposition</emphasis> is the attachment's Content-Disposition
type &mdash; either <literal>inline</literal> or
<literal>attachment</literal>.  You can abbreviate this to
<literal>I</literal> or <literal>A</literal>.
</para>

<para>
Disposition is prefixed by either a <quote>+</quote> symbol or a
<quote>-</quote> symbol.  If it's a <quote>+</quote>, you're saying that
you want to allow this disposition and MIME type to qualify.  If it's a
<quote>-</quote>, you're saying that this disposition and MIME type is
an exception to previous <quote>+</quote> rules.  There are examples
below of how this is useful.
</para>

<para>
<emphasis>mime-type</emphasis> is the MIME type of the attachment you
want the command to affect.  A MIME type is always of the format
<literal>major/minor</literal>, where <literal>major</literal> describes
the broad category of document you're looking at, and
<literal>minor</literal> describes the specific type within that
category.  The major part of mime-type must be literal text (or the
special token <quote><literal>*</literal></quote>), but the minor part
may be a regular expression.  (Therefore,
<quote><literal>*/.*</literal></quote> matches any MIME type.)
</para>

<para>
The MIME types you give to the <command>attachments</command> directive
are a kind of pattern.  When you use the <command>attachments</command>
directive, the patterns you specify are added to a list.  When you use
<command>unattachments</command>, the pattern is removed from the list.
The patterns are not expanded and matched to specific MIME types at this
time &mdash; they're just text in a list.  They're only matched when
actually evaluating a message.
</para>

<para>
Some examples might help to illustrate.  The examples that are not
commented out define the default configuration of the lists.
</para>

<example id="ex-attach-count">
<title>Attachment counting</title>
<screen>
<emphasis role="comment">
# Removing a pattern from a list removes that pattern literally. It
# does not remove any type matching the pattern.
#
#  attachments   +A */.*
#  attachments   +A image/jpeg
#  unattachments +A */.*
#
# This leaves "attached" image/jpeg files on the allowed attachments
# list. It does not remove all items, as you might expect, because the
# second */.* is not a matching expression at this time.
#
# Remember: "unattachments" only undoes what "attachments" has done!
# It does not trigger any matching on actual messages.

# Qualify any MIME part with an "attachment" disposition, EXCEPT for
# text/x-vcard and application/pgp parts. (PGP parts are already known
# to mutt, and can be searched for with ~g, ~G, and ~k.)
#
# I've added x-pkcs7 to this, since it functions (for S/MIME)
# analogously to PGP signature attachments. S/MIME isn't supported
# in a stock mutt build, but we can still treat it specially here.
#
</emphasis>
attachments   +A */.*
attachments   -A text/x-vcard application/pgp.*
attachments   -A application/x-pkcs7-.*

<emphasis role="comment">
# Discount all MIME parts with an "inline" disposition, unless they're
# text/plain. (Why inline a text/plain part unless it's external to the
# message flow?)
</emphasis>
attachments   +I text/plain

<emphasis role="comment">
# These two lines make Mutt qualify MIME containers.  (So, for example,
# a message/rfc822 forward will count as an attachment.)  The first
# line is unnecessary if you already have "attach-allow */.*", of
# course.  These are off by default!  The MIME elements contained
# within a message/* or multipart/* are still examined, even if the
# containers themselves don't qualify.

#attachments  +A message/.* multipart/.*
#attachments  +I message/.* multipart/.*
</emphasis>

<emphasis role="comment">## You probably don't really care to know about deleted attachments.</emphasis>
attachments   -A message/external-body
attachments   -I message/external-body
</screen>
</example>

<para>
Entering the command <quote><command>attachments</command> ?</quote> as
a command will list your current settings in Muttrc format, so that it
can be pasted elsewhere.
</para>

</sect1>

<sect1 id="mime-lookup">
<title>MIME Lookup</title>

<para>
Usage:
</para>

<cmdsynopsis>
<command>mime_lookup</command>
<arg choice="plain">
<replaceable>mimetype</replaceable>
</arg>
<arg choice="opt" rep="repeat">
<replaceable>mimetype</replaceable>
</arg>

<command>unmime_lookup</command>
<group choice="req">
<arg choice="plain">
<replaceable>*</replaceable>
</arg>
<arg choice="plain" rep="repeat">
<replaceable>mimetype</replaceable>
</arg>
</group>
</cmdsynopsis>

<para>
Mutt's <command>mime_lookup</command> list specifies a list of MIME
types that should <emphasis>not</emphasis> be treated according to their
mailcap entry.  This option is designed to deal with binary types such
as <literal>application/octet-stream</literal>.  When an attachment's
MIME type is listed in <command>mime_lookup</command>, then the
extension of the filename will be compared to the list of extensions in
the <literal>mime.types</literal> file.  The MIME type associated with
this extension will then be used to process the attachment according to
the rules in the mailcap file and according to any other configuration
options (such as <command>auto_view</command>) specified.  Common usage
would be:
</para>

<screen>
mime_lookup application/octet-stream application/X-Lotus-Manuscript
</screen>

<para>
In addition, the <literal>unmime_lookup</literal> command may be used to
disable this feature for any particular MIME type if it had been set,
for example, in a global <literal>.muttrc</literal>.
</para>

</sect1>

</chapter>

<chapter id="optionalfeatures">
<title>Optional Features</title>

<sect1 id="optionalfeatures-notes">
<title>General Notes</title>

<sect2 id="compile-time-features">
<title>Enabling/Disabling Features</title>

<para>
Mutt supports several of optional features which can be enabled or
disabled at compile-time by giving the <emphasis>configure</emphasis>
script certain arguments. These are listed in the <quote>Optional
features</quote> section of the <emphasis>configure --help</emphasis>
output.
</para>

<para>
Which features are enabled or disabled can later be determined from the
output of <literal>mutt -v</literal>. If a compile option starts with
<quote>+</quote> it is enabled and disabled if prefixed with
<quote>-</quote>. For example, if Mutt was compiled using GnuTLS for
encrypted communication instead of OpenSSL, <literal>mutt -v</literal>
would contain:
</para>

<screen>
-USE_SSL_OPENSSL +USE_SSL_GNUTLS</screen>

</sect2>

<sect2 id="mutt-patches">
<title>Mutt Patches</title>
<para>
Mutt may also be <quote>patched</quote> to support smaller features.
These patches should add a free-form string to the end Mutt's version string.
Running <literal>mutt -v</literal> might show:
<screen>patch-1.6.2.sidebar.20160709</screen>
</para>
</sect2>

<sect2 id="url-syntax">
<title>URL Syntax</title>

<para>
Mutt optionally supports the IMAP, POP3 and SMTP protocols which require
to access servers using URLs. The canonical syntax for specifying URLs
in Mutt is (an item enclosed in <literal>[]</literal> means it is
optional and may be omitted):
</para>

<screen>
proto[s]://[username[:password]@]server[:port][/path]
</screen>

<para>
<emphasis>proto</emphasis> is the communication protocol:
<literal>imap</literal> for IMAP, <literal>pop</literal> for POP3 and
<literal>smtp</literal> for SMTP. If <quote>s</quote> for <quote>secure
communication</quote> is appended, Mutt will attempt to establish an
encrypted communication using SSL or TLS.
</para>

<para>
Since all protocols supported by Mutt support/require authentication,
login credentials may be specified in the URL. This has the advantage
that multiple IMAP, POP3 or SMTP servers may be specified (which isn't
possible using, for example, <link
linkend="imap-user">$imap_user</link>). The username may contain the
<quote>@</quote> symbol being used by many mail systems as part of the
login name. The special characters <quote>/</quote>
(<literal>%2F</literal>), <quote>:</quote> (<literal>%3A</literal>) and
<quote>%</quote> (<literal>%25</literal>) have to be URL-encoded in
usernames using the <literal>%</literal>-notation.
</para>

<para>
A password can be given, too but is not recommended if the URL is
specified in a configuration file on disk.
</para>

<para>
If no port number is given, Mutt will use the system's default for the
given protocol (usually consulting <literal>/etc/services</literal>).
</para>

<para>
The optional path is only relevant for IMAP and ignored elsewhere.
</para>

<example id="ex-url">
<title>URLs</title>
<screen>
pops://host/
imaps://user@host/INBOX/Sent
smtp://user@host:587/
</screen>
</example>

</sect2>

</sect1>

<sect1 id="ssl">
<title>SSL/TLS Support</title>

<para>
If Mutt is compiled with IMAP, POP3 and/or SMTP support, it can also be
compiled with support for SSL or TLS using either OpenSSL or GnuTLS ( by
running the <emphasis>configure</emphasis> script with the
<emphasis>--enable-ssl=...</emphasis> option for OpenSSL or
<emphasis>--enable-gnutls=...</emphasis> for GnuTLS). Mutt can then
attempt to encrypt communication with remote servers if these protocols
are suffixed with <quote>s</quote> for <quote>secure
communication</quote>.
</para>

</sect1>

<sect1 id="pop">
<title>POP3 Support</title>

<para>
If Mutt is compiled with POP3 support (by running the
<emphasis>configure</emphasis> script with the
<emphasis>--enable-pop</emphasis> flag), it has the ability to work with
mailboxes located on a remote POP3 server and fetch mail for local
browsing.
</para>

<para>
Remote POP3 servers can be accessed using URLs with the
<literal>pop</literal> protocol for unencrypted and
<literal>pops</literal> for encrypted communication, see <xref
linkend="url-syntax"/> for details.
</para>

<para>
Polling for new mail is more expensive over POP3 than locally. For this
reason the frequency at which Mutt will check for mail remotely can be
controlled by the <link
linkend="pop-checkinterval">$pop_checkinterval</link> variable, which
defaults to every 60 seconds.
</para>

<para>
POP is read-only which doesn't allow for some features like editing
messages or changing flags. However, using <xref
linkend="header-caching"/> and <xref linkend="body-caching"/> Mutt
simulates the new/old/read flags as well as flagged and replied.  Mutt
applies some logic on top of remote messages but cannot change them so
that modifications of flags are lost when messages are downloaded from
the POP server (either by Mutt or other tools).
</para>

<anchor id="fetch-mail"/>
<para>
Another way to access your POP3 mail is the
<literal>&lt;fetch-mail&gt;</literal> function (default: G).  It allows
to connect to <link linkend="pop-host">$pop_host</link>, fetch all your
new mail and place it in the local <link
linkend="spoolfile">$spoolfile</link>.  After this point, Mutt runs
exactly as if the mail had always been local.
</para>

<note>
<para>
If you only need to fetch all messages to a local mailbox you should
consider using a specialized program, such as
<literal>fetchmail(1)</literal>, <literal>getmail(1)</literal> or
similar.
</para>
</note>

</sect1>

<sect1 id="imap">
<title>IMAP Support</title>

<para>
If Mutt was compiled with IMAP support (by running the
<emphasis>configure</emphasis> script with the
<emphasis>--enable-imap</emphasis> flag), it has the ability to work
with folders located on a remote IMAP server.
</para>

<para>
You can access the remote inbox by selecting the folder by its URL (see
<xref linkend="url-syntax"/> for details) using the
<literal>imap</literal> or <literal>imaps</literal> protocol.
Alternatively, a pine-compatible notation is also supported, i.e.
<literal>{[username@]imapserver[:port][/ssl]}path/to/folder</literal>
</para>

<para>
Note that not all servers use <quote>/</quote> as the hierarchy
separator.  Mutt should correctly notice which separator is being used
by the server and convert paths accordingly.
</para>

<para>
When browsing folders on an IMAP server, you can toggle whether to look
at only the folders you are subscribed to, or all folders with the
<emphasis>toggle-subscribed</emphasis> command.  See also the <link
linkend="imap-list-subscribed">$imap_list_subscribed</link> variable.
</para>

<para>
Polling for new mail on an IMAP server can cause noticeable delays. So,
you'll want to carefully tune the <link
linkend="mail-check">$mail_check</link> and <link
linkend="timeout">$timeout</link> variables. Reasonable values are:
</para>

<screen>
set mail_check=90
set timeout=15
</screen>

<para>
with relatively good results even over slow modem lines.
</para>

<note>
<para>
Note that if you are using mbox as the mail store on UW servers prior to
v12.250, the server has been reported to disconnect a client if another
client selects the same folder.
</para>
</note>

<sect2 id="imap-browser">
<title>The IMAP Folder Browser</title>

<para>
As of version 1.2, Mutt supports browsing mailboxes on an IMAP
server. This is mostly the same as the local file browser, with the
following differences:
</para>

<itemizedlist>
<listitem>

<para>
In lieu of file permissions, Mutt displays the string
<quote>IMAP</quote>, possibly followed by the symbol <quote>+</quote>,
indicating that the entry contains both messages and subfolders. On
Cyrus-like servers folders will often contain both messages and
subfolders.
</para>
</listitem>
<listitem>

<para>
For the case where an entry can contain both messages and subfolders,
the selection key (bound to <literal>enter</literal> by default) will
choose to descend into the subfolder view. If you wish to view the
messages in that folder, you must use <literal>view-file</literal>
instead (bound to <literal>space</literal> by default).
</para>
</listitem>
<listitem>

<para>
You can create, delete and rename mailboxes with the
<literal>&lt;create-mailbox&gt;</literal>,
<literal>&lt;delete-mailbox&gt;</literal>, and
<literal>&lt;rename-mailbox&gt;</literal> commands (default bindings:
<literal>C</literal>, <literal>d</literal> and <literal>r</literal>,
respectively). You may also <literal>&lt;subscribe&gt;</literal> and
<literal>&lt;unsubscribe&gt;</literal> to mailboxes (normally these are
bound to <literal>s</literal> and <literal>u</literal>, respectively).
</para>
</listitem>

</itemizedlist>

</sect2>

<sect2 id="imap-authentication">
<title>Authentication</title>

<para>
Mutt supports four authentication methods with IMAP servers: SASL,
GSSAPI, CRAM-MD5, and LOGIN (there is a patch by Grant Edwards to add
NTLM authentication for you poor exchange users out there, but it has
yet to be integrated into the main tree). There is also support for the
pseudo-protocol ANONYMOUS, which allows you to log in to a public IMAP
server without having an account. To use ANONYMOUS, simply make your
username blank or <quote>anonymous</quote>.
</para>

<para>
SASL is a special super-authenticator, which selects among several
protocols (including GSSAPI, CRAM-MD5, ANONYMOUS, and DIGEST-MD5) the
most secure method available on your host and the server. Using some of
these methods (including DIGEST-MD5 and possibly GSSAPI), your entire
session will be encrypted and invisible to those teeming network
snoops. It is the best option if you have it. To use it, you must have
the Cyrus SASL library installed on your system and compile Mutt with
the <emphasis>--with-sasl</emphasis> flag.
</para>

<para>
Mutt will try whichever methods are compiled in and available on the
server, in the following order: SASL, ANONYMOUS, GSSAPI, CRAM-MD5,
LOGIN.
</para>

<para>
There are a few variables which control authentication:
</para>

<itemizedlist>
<listitem>

<para>
<link linkend="imap-user">$imap_user</link> - controls the username
under which you request authentication on the IMAP server, for all
authenticators. This is overridden by an explicit username in the
mailbox path (i.e. by using a mailbox name of the form
<literal>{user@host}</literal>).
</para>
</listitem>
<listitem>

<para>
<link linkend="imap-pass">$imap_pass</link> - a password which you may
preset, used by all authentication methods where a password is needed.
</para>
</listitem>
<listitem>

<para>
<link linkend="imap-authenticators">$imap_authenticators</link> - a
colon-delimited list of IMAP authentication methods to try, in the order
you wish to try them. If specified, this overrides Mutt's default
(attempt everything, in the order listed above).
</para>
</listitem>

</itemizedlist>

</sect2>

</sect1>

<sect1 id="smtp">
<title>SMTP Support</title>

<para>
Besides supporting traditional mail delivery through a
sendmail-compatible program, Mutt supports delivery through SMTP if it
was configured and built with <literal>--enable-smtp</literal>.
</para>

<para>
If the configuration variable <link linkend="smtp-url">$smtp_url</link>
is set, Mutt will contact the given SMTP server to deliver messages; if
it is unset, Mutt will use the program specified by <link
linkend="sendmail">$sendmail</link>.
</para>

<para>
For details on the URL syntax, please see <xref linkend="url-syntax"/>.
</para>

<para>
The built-in SMTP support supports encryption (the
<literal>smtps</literal> protocol using SSL or TLS) as well as SMTP
authentication using SASL. The authentication mechanisms for SASL are
specified in <link
linkend="smtp-authenticators">$smtp_authenticators</link> defaulting to
an empty list which makes Mutt try all available methods from
most-secure to least-secure.
</para>

</sect1>

<sect1 id="account-hook">
<title>Managing Multiple Accounts</title>

<para>
Usage:
</para>

<cmdsynopsis>
<command>account-hook</command>
<arg choice="plain">
<replaceable class="parameter">regexp</replaceable>
</arg>
<arg choice="plain">
<replaceable class="parameter">command</replaceable>
</arg>
</cmdsynopsis>

<para>
If you happen to have accounts on multiple IMAP, POP and/or SMTP
servers, you may find managing all the authentication settings
inconvenient and error-prone. The <link
linkend="account-hook"><command>account-hook</command></link> command
may help. This hook works like <link
linkend="folder-hook"><command>folder-hook</command></link> but is
invoked whenever Mutt needs to access a remote mailbox (including inside
the folder browser), not just when you open the mailbox. This includes
(for example) polling for new mail, storing Fcc messages and saving
messages to a folder. As a consequence, <link
linkend="account-hook"><command>account-hook</command></link> should
only be used to set connection-related settings such as passwords or
tunnel commands but not settings such as sender address or name (because
in general it should be considered unpredictable which <link
linkend="account-hook"><command>account-hook</command></link> was last
used).
</para>

<para>
Some examples:
</para>

<screen>
account-hook . 'unset imap_user; unset imap_pass; unset tunnel'
account-hook imap://host1/ 'set imap_user=me1 imap_pass=foo'
account-hook imap://host2/ 'set tunnel="ssh host2 /usr/libexec/imapd"'
account-hook smtp://user@host3/ 'set tunnel="ssh host3 /usr/libexec/smtpd"'
</screen>

<para>
To manage multiple accounts with, for example, different values of <link
linkend="record">$record</link> or sender addresses, <link
linkend="folder-hook"><command>folder-hook</command></link> has to be be
used together with the <link
linkend="mailboxes"><command>mailboxes</command></link> command.
</para>

<example id="ex-multiaccount">
<title>Managing multiple accounts</title>
<screen>
mailboxes imap://user@host1/INBOX
folder-hook imap://user@host1/ 'set folder=imap://host1/ ; set record=+INBOX/Sent'

mailboxes imap://user@host2/INBOX
folder-hook imap://user@host2/ 'set folder=imap://host2/ ; set record=+INBOX/Sent'
</screen>
</example>

<para>
In example <xref linkend="ex-multiaccount"/> the folders are defined
using <link linkend="mailboxes"><command>mailboxes</command></link> so
Mutt polls them for new mail. Each <link
linkend="folder-hook"><command>folder-hook</command></link> triggers
when one mailbox below each IMAP account is opened and sets <link
linkend="folder">$folder</link> to the account's root folder. Next, it
sets <link linkend="record">$record</link> to the
<emphasis>INBOX/Sent</emphasis> folder below the newly set <link
linkend="folder">$folder</link>. Please notice that the value the
<quote>+</quote> <link linkend="shortcuts">mailbox shortcut</link>
refers to depends on the <emphasis>current</emphasis> value of <link
linkend="folder">$folder</link> and therefore has to be set separately
per account. Setting other values like <link linkend="from">$from</link>
or <link linkend="signature">$signature</link> is analogous to setting
<link linkend="record">$record</link>.
</para>

</sect1>

<sect1 id="caching">
<title>Local Caching</title>

<para>
Mutt contains two types of local caching: <emphasis>(1)</emphasis> the
so-called <quote>header caching</quote> and <emphasis>(2)</emphasis> the
so-called <quote>body caching</quote> which are both described in this
section.
</para>

<para>
Header caching is optional as it depends on external libraries, body
caching is always enabled if Mutt is compiled with POP and/or IMAP
support as these use it (body caching requires no external library).
</para>

<sect2 id="header-caching">
<title>Header Caching</title>

<para>
Mutt provides optional support for caching message headers for the
following types of folders: IMAP, POP, Maildir and MH. Header caching
greatly speeds up opening large folders because for remote folders,
headers usually only need to be downloaded once. For Maildir and MH,
reading the headers from a single file is much faster than looking at
possibly thousands of single files (since Maildir and MH use one file
per message.)
</para>

<para>
Header caching can be enabled via the configure script and the
<emphasis>--enable-hcache</emphasis> option. It's not turned on by
default because external database libraries are required: one of
tokyocabinet, qdbm, gdbm or bdb must be present.
</para>

<para>
If enabled, <link linkend="header-cache">$header_cache</link> can be
used to either point to a file or a directory. If set to point to a
file, one database file for all folders will be used (which may result
in lower performance), but one file per folder if it points to a
directory.
</para>

</sect2>

<sect2 id="body-caching">
<title>Body Caching</title>

<para>
Both cache methods can be combined using the same directory for storage
(and for IMAP/POP even provide meaningful file names) which simplifies
manual maintenance tasks.
</para>

<para>
In addition to caching message headers only, Mutt can also cache whole
message bodies. This results in faster display of messages for POP and
IMAP folders because messages usually have to be downloaded only once.
</para>

<para>
For configuration, the variable <link linkend="message-cachedir"
>$message_cachedir</link> must point to a directory. There, Mutt will
create a hierarchy of subdirectories named like the account and mailbox
path the cache is for.
</para>

</sect2>

<sect2 id="cache-dirs">
<title>Cache Directories</title>

<para>
For using both, header and body caching, <link
linkend="header-cache">$header_cache</link> and <link
linkend="message-cachedir" >$message_cachedir</link> can be safely set
to the same value.
</para>

<para>
In a header or body cache directory, Mutt creates a directory hierarchy
named like: <literal>proto:user@hostname</literal> where
<literal>proto</literal> is either <quote>pop</quote> or
<quote>imap.</quote> Within there, for each folder, Mutt stores messages
in single files and header caches in files with the
<quote>.hcache</quote> extension.  All files can be removed as needed if
the consumed disk space becomes an issue as Mutt will silently fetch
missing items again. Pathnames are always stored in UTF-8 encoding.
</para>

<para>
For Maildir and MH, the header cache files are named after the MD5
checksum of the path.
</para>

</sect2>

<sect2 id="maint-cache">
<title>Maintenance</title>

<para>
Mutt does not (yet) support maintenance features for header cache
database files so that files have to be removed in case they grow too
big. It depends on the database library used for header caching whether
disk space freed by removing messages is re-used.
</para>

<para>
For body caches, Mutt can keep the local cache in sync with the remote
mailbox if the <link
linkend="message-cache-clean">$message_cache_clean</link> variable is
set. Cleaning means to remove messages from the cache which are no
longer present in the mailbox which only happens when other mail clients
or instances of Mutt using a different body cache location delete
messages (Mutt itself removes deleted messages from the cache when
syncing a mailbox). As cleaning can take a noticeable amount of time, it
should not be set in general but only occasionally.
</para>

</sect2>

</sect1>

<sect1 id="exact-address">
<title>Exact Address Generation</title>

<para>
Mutt supports the <quote>Name &lt;user@host&gt;</quote> address syntax
for reading and writing messages, the older <quote>user@host
(Name)</quote> syntax is only supported when reading messages. The
<emphasis>--enable-exact-address</emphasis> switch can be given to
configure to build it with write-support for the latter
syntax. <literal>EXACT_ADDRESS</literal> in the output of <literal>mutt
-v</literal> indicates whether it's supported.
</para>

</sect1>

<sect1 id="sending-mixmaster">
<title>Sending Anonymous Messages via Mixmaster</title>

<para>
You may also have compiled Mutt to co-operate with Mixmaster, an
anonymous remailer.  Mixmaster permits you to send your messages
anonymously using a chain of remailers. Mixmaster support in Mutt is for
mixmaster version 2.04 or later.
</para>

<para>
To use it, you'll have to obey certain restrictions.  Most important,
you cannot use the <literal>Cc</literal> and <literal>Bcc</literal>
headers.  To tell Mutt to use mixmaster, you have to select a remailer
chain, using the mix function on the compose menu.
</para>

<para>
The chain selection screen is divided into two parts.  In the (larger)
upper part, you get a list of remailers you may use.  In the lower part,
you see the currently selected chain of remailers.
</para>

<para>
You can navigate in the chain using the
<literal>&lt;chain-prev&gt;</literal> and
<literal>&lt;chain-next&gt;</literal> functions, which are by default
bound to the left and right arrows and to the <literal>h</literal> and
<literal>l</literal> keys (think vi keyboard bindings).  To insert a
remailer at the current chain position, use the
<literal>&lt;insert&gt;</literal> function.  To append a remailer behind
the current chain position, use <literal>&lt;select-entry&gt;</literal>
or <literal>&lt;append&gt;</literal>.  You can also delete entries from
the chain, using the corresponding function.  Finally, to abandon your
changes, leave the menu, or <literal>&lt;accept&gt;</literal> them
pressing (by default) the <literal>Return</literal> key.
</para>

<para>
Note that different remailers do have different capabilities, indicated
in the %c entry of the remailer menu lines (see <link
linkend="mix-entry-format">$mix_entry_format</link>).  Most important is
the <quote>middleman</quote> capability, indicated by a capital
<quote>M</quote>: This means that the remailer in question cannot be
used as the final element of a chain, but will only forward messages to
other mixmaster remailers.  For details on the other capabilities,
please have a look at the mixmaster documentation.
</para>

</sect1>

<<<<<<< HEAD
<sect1 id="compress">
  <title>Compressed Folders Patch</title>
  <subtitle>Read from/write to compressed mailboxes</subtitle>

  <sect2 id="compress-patch">
    <title>Patch</title>

    <para>
      To check if Mutt supports <quote>Compress Folders</quote>, look for
      <quote>+USE_COMPRESSED</quote> in the mutt version.
      See: <xref linkend="compile-time-features"/>.
=======
<sect1 id="cond-date">
  <title>Conditional Dates Patch</title>
  <subtitle>Use rules to choose date format</subtitle>

  <sect2 id="cond-date-patch">
    <title>Patch</title>

    <para>
      To check if Mutt supports <quote>Conditional Dates</quote>, look for
      <quote>patch-cond-date</quote> in the mutt version.
      See: <xref linkend="mutt-patches"/>.
>>>>>>> c180e153
    </para>

    <itemizedlist>
      <title>Dependencies:</title>
      <listitem><para>mutt-1.6.2</para></listitem>
<<<<<<< HEAD
    </itemizedlist>

    <para>This patch is part of the <ulink url="http://www.neomutt.org/">NeoMutt Project</ulink>.</para>
  </sect2>

  <sect2 id="compress-intro">
    <title>Introduction</title>

    <para>
      The Compressed Folder patch allows Mutt to read mailbox files that are
      compressed.  But it isn't limited to compressed files.  It works well
      with encrypted files, too.  In fact, if you can create a program/script
      to convert to and from your format, then Mutt can read it.
    </para>

    <para>
      The patch adds three hooks to Mutt: <literal>open-hook</literal>,
      <literal>close-hook</literal> and <literal>append-hook</literal>.  They
      define commands to: uncompress a file; compress a file; append
      messages to an already compressed file.
    </para>

    <para>
      There are some examples of both compressed and encrypted files,
      later.  For now, the documentation will just concentrate on
      compressed files.
    </para>

  </sect2>

<!--
  <sect2 id="compress-variables">
    <title>Variables</title>
    <para>None</para>
  </sect2>

  <sect2 id="compress-functions">
    <title>Functions</title>
    <para>None</para>
  </sect2>
-->

  <sect2 id="compress-commands">
    <title>Commands</title>
    <cmdsynopsis>
      <command>open-hook</command>
      <arg choice="plain">
        <replaceable class="parameter">pattern</replaceable>
      </arg>
      <arg choice="plain">
        <replaceable class="parameter">shell-command</replaceable>
      </arg>
      <command>close-hook</command>
      <arg choice="plain">
        <replaceable class="parameter">pattern</replaceable>
      </arg>
      <arg choice="plain">
        <replaceable class="parameter">shell-command</replaceable>
      </arg>
      <command>append-hook</command>
      <arg choice="plain">
        <replaceable class="parameter">pattern</replaceable>
      </arg>
      <arg choice="plain">
        <replaceable class="parameter">shell-command</replaceable>
      </arg>
    </cmdsynopsis>

    <para>
      The shell-command must contain two placeholders for filenames:
      <literal>%f</literal> and <literal>%t</literal>.  These represent
      <quote>from</quote> and <quote>to</quote> filenames.  It's a good idea to
      put quotes around these placeholders.
    </para>

    <para>
      If you need the exact string <quote>%f</quote> or <quote>%t</quote> in your
      command, simply double up the <quote>%</quote> character, e.g.
      <quote>%%f</quote> or <quote>%%t</quote>.
    </para>

    <table id="table-compress-optional">
      <title>Not all Hooks are Required</title>
      <tgroup cols="5">
        <thead>
          <row>
            <entry>Open</entry>
            <entry>Close</entry>
            <entry>Append</entry>
            <entry>Effect</entry>
            <entry>Useful if</entry>
=======
      <listitem><para><link linkend="nested-if">nested-if patch</link></para></listitem>
    </itemizedlist>

    <para>
      This patch is part of the <ulink url="http://www.neomutt.org/">NeoMutt Project</ulink>.
    </para>
  </sect2>

  <sect2 id="cond-date-intro">
    <title>Introduction</title>

    <para>
    The <quote>cond-date</quote> patch allows you to construct
    <link linkend="index-format">$index_format</link> expressions based on the age of the email.
    </para>

    <para>
    Mutt's default <literal>$index_format</literal> displays email dates in the
    form: abbreviated-month day-of-month &mdash; <quote>Jan 14</quote>.
    </para>

    <para>
    The format is configurable but only per-mailbox.  This patch allows you
    to configure the display depending on the age of the email.
    </para>

    <table id="table-cond-date-scheme">
      <title>Potential Formatting Scheme</title>
      <tgroup cols="3">
        <thead>
          <row>
            <entry>Email Sent</entry>
            <entry>Format</entry>
            <entry>Example</entry>
>>>>>>> c180e153
          </row>
        </thead>
        <tbody>
          <row>
<<<<<<< HEAD
            <entry>Open</entry>
            <entry>-</entry>
            <entry>-</entry>
            <entry>Folder is readonly</entry>
            <entry>The folder is just a backup</entry>
          </row>
          <row>
            <entry>Open</entry>
            <entry>Close</entry>
            <entry>-</entry>
            <entry>Folder is read/write, but the entire folder must be
              written if anything is changed</entry>
            <entry>Your compression format doesn't support appending</entry>
          </row>
          <row>
            <entry>Open</entry>
            <entry>Close</entry>
            <entry>Append</entry>
            <entry>Folder is read/write and emails can be efficiently added
              to the end</entry>
            <entry>Your compression format supports appending</entry>
          </row>
          <row>
            <entry>Open</entry>
            <entry>-</entry>
            <entry>Append</entry>
            <entry>Folder is readonly, but can be appended to</entry>
            <entry>You want to store emails, but never change them</entry>
=======
            <entry>Today</entry>
            <entry><literal>%H:%M</literal></entry>
            <entry>13:23</entry>
          </row>
          <row>
            <entry>This Month</entry>
            <entry><literal>%a %d</literal></entry>
            <entry>Thu 17</entry>
          </row>
          <row>
            <entry>This Year</entry>
            <entry><literal>%b %d</literal></entry>
            <entry>Dec 10</entry>
          </row>
          <row>
            <entry>Older than 1 Year</entry>
            <entry><literal>%m/%y</literal></entry>
            <entry>06/14</entry>
>>>>>>> c180e153
          </row>
        </tbody>
      </tgroup>
    </table>

<<<<<<< HEAD
    <note>
      <para>The command:</para>
      <itemizedlist>
        <listitem><para>should return a non-zero exit status on failure</para></listitem>
        <listitem><para>should not delete any files</para></listitem>
      </itemizedlist>
    </note>

    <sect3 id="open-hook">
      <title>Read from compressed mailbox</title>

      <screen>open-hook regexp shell-command</screen>

      <para>
        If Mutt is unable to open a file, it then looks for
        <literal>open-hook</literal> that matches the filename.
      </para>

      <para>
        If your compression program doesn't have a well-defined extension,
        then you can use <literal>.</literal> as the regexp.
      </para>

      <sect4 id="compress-open-hook-example">
        <title>Example of open-hook</title>

        <screen>open-hook '\.gz$' &quot;gzip -cd '%f' &gt; '%t'&quot;</screen>

        <itemizedlist>
          <listitem><para>Mutt finds a file, <quote>example.gz</quote>,
              that it can't read</para></listitem>
          <listitem><para>Mutt has an <literal>open-hook</literal>
              whose regexp matches the filename:
              <literal>\.gz$</literal></para></listitem>
          <listitem><para>Mutt uses the command <literal>gzip -cd</literal>
              to create a temporary file that it <emphasis>can</emphasis>
              read</para></listitem>
        </itemizedlist>
      </sect4>
    </sect3>

    <sect3 id="close-hook">
      <title>Write to a compressed mailbox</title>

      <screen>close-hook regexp shell-command</screen>

      <para>
        When Mutt has finished with a compressed mail folder, it will look
        for a matching <literal>close-hook</literal> to recompress the file.
        This hook is <link linkend="table-compress-optional">optional</link>.
      </para>

      <note>
        <para>
          If the folder has not been modifed, the
          <literal>close-hook</literal> will not be called.
        </para>
      </note>

      <sect4 id="compress-close-hook-example">
        <title>Example of close-hook</title>

        <screen>close-hook '\.gz$' &quot;gzip -c '%t' &gt; '%f'&quot;</screen>

        <itemizedlist>
          <listitem><para>Mutt has finished with a folder, <quote>example.gz</quote>,
              that it opened with <literal>open-hook</literal></para></listitem>
          <listitem><para>The folder has been modified</para></listitem>
          <listitem><para>Mutt has a <literal>close-hook</literal> whose regexp
              matches the filename: <literal>\.gz$</literal></para></listitem>
          <listitem><para>Mutt uses the command <literal>gzip -c</literal>
              to create a new compressed file</para></listitem>
        </itemizedlist>
      </sect4>
    </sect3>

    <sect3 id="append-hook">
      <title>Append to a compressed mailbox</title>

      <screen>append-hook regexp shell-command</screen>

      <para>
        When Mutt wants to append an email to a compressed mail folder, it
        will look for a matching <literal>append-hook</literal>.
        This hook is <link linkend="table-compress-optional">optional</link>.
      </para>

      <para>
        Using the <literal>append-hook</literal> will save time, but
        Mutt won't be able to determine the type of the mail folder
        inside the compressed file.
      </para>

      <para>
        Mutt will <emphasis>assume</emphasis> the type to be that of
        the <literal>$mbox_type</literal> variable.  Mutt also uses
        this type for temporary files.
      </para>

      <para>
        Mutt will only use the <literal>append-hook</literal> for existing files.
        The <literal>close-hook</literal> will be used for empty, or missing files.
      </para>

      <sect4 id="compress-append-hook-example">
        <title>Example of append-hook</title>

        <screen>append-hook '\.gz$' &quot;gzip -c '%t' &gt;&gt; '%f'&quot;</screen>

        <itemizedlist>
          <listitem><para>Mutt wants to append an email to a folder, <quote>example.gz</quote>,
              that it opened with <literal>open-hook</literal></para></listitem>
          <listitem><para>Mutt has an <literal>append-hook</literal> whose regexp matches
              the filename: <literal>\.gz$</literal></para></listitem>
          <listitem><para>Mutt knows the mailbox type from the <literal>$mbox</literal>
              variable</para></listitem>
          <listitem><para>Mutt uses the command <literal>gzip -c</literal>
              to append to an existing compressed file</para></listitem>
        </itemizedlist>
      </sect4>

    </sect3>

    <sect3 id="compress-empty">
      <title>Empty Files</title>

      <para>
        Mutt assumes that an empty file is not compressed.  In this
        situation, unset <link linkend="save-empty">$save_empty</link>, so
        that the compressed file will be removed if you delete all of the
        messages.
      </para>
    </sect3>

    <sect3 id="compress-security">
      <title>Security</title>

      <para>
        Encrypted files are decrypted into temporary files which are
        stored in the <link linkend="tmpdir">$tmpdir</link> directory.
        This could be a security risk.
      </para>
    </sect3>
  </sect2>

<!--
  <sect2 id="compress-colors">
    <title>Colors</title>
    <para>None</para>
  </sect2>

  <sect2 id="compress-sort">
    <title>Sort</title>
    <para>None</para>
  </sect2>
-->

  <sect2 id="compress-muttrc">
    <title>Muttrc</title>
<screen>
<emphasis role="comment"># Example Mutt config file for the 'compressed folders' feature.
 
# This feature adds three hooks to Mutt which allow it to
# work with compressed, or encrypted, mailboxes.
 
# The hooks are of the form:
#       open-hook   regexp &quot;shell-command&quot;
#       close-hook  regexp &quot;shell-command&quot;
#       append-hook regexp &quot;shell-command&quot;
 
# The 'append-hook' is optional.
 
# Hander for gzip compressed mailboxes</emphasis>
open-hook   '\.gz$'  &quot;gzip -cd  '%f' &gt;  '%t'&quot;
close-hook  '\.gz$'  &quot;gzip -c   '%t' &gt;  '%f'&quot;
append-hook '\.gz$'  &quot;gzip -c   '%t' &gt;&gt; '%f'&quot;
 
<emphasis role="comment"># Hander for bzip2 compressed mailboxes</emphasis>
open-hook   '\.bz2$' &quot;bzip2 -cd '%f' &gt;  '%t'&quot;
close-hook  '\.bz2$' &quot;bzip2 -c  '%t' &gt;  '%f'&quot;
append-hook '\.bz2$' &quot;bzip2 -c  '%t' &gt;&gt; '%f'&quot;
 
<emphasis role="comment"># Hander for xz compressed mailboxes</emphasis>
open-hook   '\.xz$'  &quot;xz    -cd '%f' &gt;  '%t'&quot;
close-hook  '\.xz$'  &quot;xz    -c  '%t' &gt;  '%f'&quot;
append-hook '\.xz$'  &quot;xz    -c  '%t' &gt;&gt; '%f'&quot;
 
<emphasis role="comment"># Hander for pgp encrypted mailboxes
# PGP does not support appending to an encrypted file</emphasis>
open-hook   '\.pgp$' &quot;pgp -f &lt; '%f' &gt; '%t'&quot;
close-hook  '\.pgp$' &quot;pgp -fe YourPgpUserIdOrKeyId &lt; '%t' &gt; '%f'&quot;
 
<emphasis role="comment"># Hander for gpg encrypted mailboxes
# gpg does not support appending to an encrypted file</emphasis>
open-hook   '\.gpg$' &quot;gpg --decrypt &lt; '%f' &gt; '%t'&quot;
close-hook  '\.gpg$' &quot;gpg --encrypt --recipient YourGpgUserIdOrKeyId &lt; '%t' &gt; '%f'&quot;
 
<emphasis role="comment"># vim: syntax=muttrc</emphasis>
</screen>
  </sect2>

  <sect2 id="compress-see-also">
    <title>See Also</title>

    <itemizedlist>
      <listitem><para><ulink url="https://github.com/neomutt/neomutt/wiki">NeoMutt Project</ulink></para></listitem>
      <listitem><para><link linkend="compile-time-features">Compile-Time Features</link></para></listitem>
      <listitem><para><link linkend="regexp">Regular Expressions</link></para></listitem>
      <listitem><para><link linkend="tmpdir">$tmpdir</link></para></listitem>
      <listitem><para><link linkend="mbox-type">$mbox_type</link></para></listitem>
      <listitem><para><link linkend="save-empty">$save_empty</link></para></listitem>
      <listitem><para><link linkend="folder-hook">folder-hook</link></para></listitem>
    </itemizedlist>
  </sect2>

  <sect2 id="compress-known-bugs">
    <title>Known Bugs</title>

    <itemizedlist>
      <listitem><para>The Compressed Folder hooks cannot deal with filenames that contains quotes/apostrophes.</para></listitem>
    </itemizedlist>
  </sect2>

  <sect2 id="compress-credits">
    <title>Credits</title>
    <itemizedlist>
    <listitem><para>Roland Rosenfeld <email>roland@spinnaker.de</email></para></listitem>
    <listitem><para>Alain Penders <email>Alain@Finale-Dev.com</email></para></listitem>
    <listitem><para>Christoph <quote>Myon</quote> Berg <email>myon@debian.org</email></para></listitem>
    <listitem><para>Evgeni Golov <email>evgeni@debian.org</email></para></listitem>
    <listitem><para>Richard Russon <email>rich@flatcap.org</email></para></listitem>
    </itemizedlist>
  </sect2>
</sect1>

<sect1 id="cond-date">
	<title>Conditional Dates Patch</title>
	<subtitle>Use rules to choose date format</subtitle>

	<sect2 id="cond-date-patch">
		<title>Patch</title>

		<para>
			To check if Mutt supports <quote>Conditional Dates</quote>, look for
			<quote>patch-cond-date</quote> in the mutt version.
			See: <xref linkend="mutt-patches"/>.
		</para>

		<itemizedlist>
			<title>Dependencies:</title>
			<listitem><para>mutt-1.6.1</para></listitem>
			<listitem><para><link linkend="nested-if">nested-if patch</link></para></listitem>
		</itemizedlist>

		<para>
			This patch is part of the <ulink url="http://www.neomutt.org/">NeoMutt Project</ulink>.
		</para>
	</sect2>

	<sect2 id="cond-date-intro">
		<title>Introduction</title>

		<para>
		The <quote>cond-date</quote> patch allows you to construct
		<link linkend="index-format">$index_format</link> expressions based on the age of the email.
		</para>

		<para>
		Mutt's default <literal>$index_format</literal> displays email dates in the
		form: abbreviated-month day-of-month &mdash; <quote>Jan 14</quote>.
		</para>

		<para>
		The format is configurable but only per-mailbox.  This patch allows you
		to configure the display depending on the age of the email.
		</para>

		<table id="table-cond-date-scheme">
			<title>Potential Formatting Scheme</title>
			<tgroup cols="3">
				<thead>
					<row>
						<entry>Email Sent</entry>
						<entry>Format</entry>
						<entry>Example</entry>
					</row>
				</thead>
				<tbody>
					<row>
						<entry>Today</entry>
						<entry><literal>%H:%M</literal></entry>
						<entry>13:23</entry>
					</row>
					<row>
						<entry>This Month</entry>
						<entry><literal>%a %d</literal></entry>
						<entry>Thu 17</entry>
					</row>
					<row>
						<entry>This Year</entry>
						<entry><literal>%b %d</literal></entry>
						<entry>Dec 10</entry>
					</row>
					<row>
						<entry>Older than 1 Year</entry>
						<entry><literal>%m/%y</literal></entry>
						<entry>06/14</entry>
					</row>
				</tbody>
			</tgroup>
		</table>

		<para>
        For an explanation of the date formatting strings, see
        <literal>strftime(3).</literal>
		</para>

		<para>
        By carefully picking your formats, the dates can remain
        unambiguous and compact.
		</para>

		<para>
		Mutt's conditional format strings have the form:
		(whitespace introduced for clarity)
		</para>

		<screen>%? TEST ? TRUE &amp; FALSE ?</screen>

		<para>
		The examples below use the test <quote>%[</quote> &mdash; the date
		of the message in the local timezone.  They will also work with
		<quote>%(</quote> &mdash; the local time that the message arrived.
		</para>

		<para>
		The date tests are of the form:
		</para>

		<screen>%[nX? TRUE &amp; FALSE ?</screen>

		<itemizedlist>
		<listitem><para><quote>n</quote> is an optional count (defaults to 1 if missing)</para></listitem>
		<listitem><para><quote>X</quote> is the time period</para></listitem>
		</itemizedlist>

		<table id="table-cond-date-format-codes">
			<title>Date Formatting Codes</title>
			<tgroup cols="2">
				<thead>
					<row>
						<entry>Letter</entry>
						<entry>Time Period</entry>
					</row>
				</thead>
				<tbody>
					<row>
						<entry>y</entry>
						<entry>Years</entry>
					</row>
					<row>
						<entry>m</entry>
						<entry>Months</entry>
					</row>
					<row>
						<entry>w</entry>
						<entry>Weeks</entry>
					</row>
					<row>
						<entry>d</entry>
						<entry>Days</entry>
					</row>
					<row>
						<entry>H</entry>
						<entry>Hours</entry>
					</row>
					<row>
						<entry>M</entry>
						<entry>Minutes</entry>
					</row>
				</tbody>
			</tgroup>
		</table>

		<table id="table-cond-date-example-tests">
			<title>Example Date Tests</title>
			<tgroup cols="2">
				<thead>
					<row>
						<entry>Test</entry>
						<entry>Meaning</entry>
					</row>
				</thead>
				<tbody>
					<row>
						<entry><literal>%[y</literal></entry>
						<entry>This year</entry>
					</row>
					<row>
						<entry><literal>%[1y</literal></entry>
						<entry>This year</entry>
					</row>
					<row>
						<entry><literal>%[6m</literal></entry>
						<entry>In the last 6 months</entry>
					</row>
					<row>
						<entry><literal>%[w</literal></entry>
						<entry>This week</entry>
					</row>
					<row>
						<entry><literal>%[d</literal></entry>
						<entry>Today</entry>
					</row>
					<row>
						<entry><literal>%[4H</literal></entry>
						<entry>In the last 4 hours</entry>
					</row>
				</tbody>
			</tgroup>
		</table>

		<sect3 id="cond-date-example1">
			<title>Example 1</title>

			<para>We start with a one-condition test.</para>

			<table id="table-cond-date-example1">
				<title>Example 1</title>
				<tgroup cols="4">
					<thead>
						<row>
							<entry>Test</entry>
							<entry>Date Range</entry>
							<entry>Format String</entry>
							<entry>Example</entry>
						</row>
					</thead>
					<tbody>
						<row>
							<entry><literal>%[1m</literal></entry>
							<entry>This month</entry>
							<entry><literal>%[%b %d]</literal></entry>
							<entry>Dec 10</entry>
						</row>
						<row>
							<entry></entry>
							<entry>Older</entry>
							<entry><literal>%[%Y-%m-%d]</literal></entry>
							<entry>2015-04-23</entry>
						</row>
					</tbody>
				</tgroup>
			</table>

			<para>The $index_format string would contain:</para>
=======
    <para>
        For an explanation of the date formatting strings, see
        <literal>strftime(3).</literal>
    </para>

    <para>
        By carefully picking your formats, the dates can remain
        unambiguous and compact.
    </para>

    <para>
    Mutt's conditional format strings have the form:
    (whitespace introduced for clarity)
    </para>

    <screen>%? TEST ? TRUE &amp; FALSE ?</screen>

    <para>
    The examples below use the test <quote>%[</quote> &mdash; the date
    of the message in the local timezone.  They will also work with
    <quote>%(</quote> &mdash; the local time that the message arrived.
    </para>

    <para>
    The date tests are of the form:
    </para>

    <screen>%[nX? TRUE &amp; FALSE ?</screen>

    <itemizedlist>
    <listitem><para><quote>n</quote> is an optional count (defaults to 1 if missing)</para></listitem>
    <listitem><para><quote>X</quote> is the time period</para></listitem>
    </itemizedlist>

    <table id="table-cond-date-format-codes">
      <title>Date Formatting Codes</title>
      <tgroup cols="2">
        <thead>
          <row>
            <entry>Letter</entry>
            <entry>Time Period</entry>
          </row>
        </thead>
        <tbody>
          <row>
            <entry>y</entry>
            <entry>Years</entry>
          </row>
          <row>
            <entry>m</entry>
            <entry>Months</entry>
          </row>
          <row>
            <entry>w</entry>
            <entry>Weeks</entry>
          </row>
          <row>
            <entry>d</entry>
            <entry>Days</entry>
          </row>
          <row>
            <entry>H</entry>
            <entry>Hours</entry>
          </row>
          <row>
            <entry>M</entry>
            <entry>Minutes</entry>
          </row>
        </tbody>
      </tgroup>
    </table>

    <table id="table-cond-date-example-tests">
      <title>Example Date Tests</title>
      <tgroup cols="2">
        <thead>
          <row>
            <entry>Test</entry>
            <entry>Meaning</entry>
          </row>
        </thead>
        <tbody>
          <row>
            <entry><literal>%[y</literal></entry>
            <entry>This year</entry>
          </row>
          <row>
            <entry><literal>%[1y</literal></entry>
            <entry>This year</entry>
          </row>
          <row>
            <entry><literal>%[6m</literal></entry>
            <entry>In the last 6 months</entry>
          </row>
          <row>
            <entry><literal>%[w</literal></entry>
            <entry>This week</entry>
          </row>
          <row>
            <entry><literal>%[d</literal></entry>
            <entry>Today</entry>
          </row>
          <row>
            <entry><literal>%[4H</literal></entry>
            <entry>In the last 4 hours</entry>
          </row>
        </tbody>
      </tgroup>
    </table>

    <sect3 id="cond-date-example1">
      <title>Example 1</title>

      <para>We start with a one-condition test.</para>

      <table id="table-cond-date-example1">
        <title>Example 1</title>
        <tgroup cols="4">
          <thead>
            <row>
              <entry>Test</entry>
              <entry>Date Range</entry>
              <entry>Format String</entry>
              <entry>Example</entry>
            </row>
          </thead>
          <tbody>
            <row>
              <entry><literal>%[1m</literal></entry>
              <entry>This month</entry>
              <entry><literal>%[%b %d]</literal></entry>
              <entry>Dec 10</entry>
            </row>
            <row>
              <entry></entry>
              <entry>Older</entry>
              <entry><literal>%[%Y-%m-%d]</literal></entry>
              <entry>2015-04-23</entry>
            </row>
          </tbody>
        </tgroup>
      </table>

      <para>The $index_format string would contain:</para>
>>>>>>> c180e153
<screen>
%?[1m?%[%b %d]&amp;%[%Y-%m-%d]?
</screen>
 
<<<<<<< HEAD
			<para>
				Reparsed a little, for clarity, you can see the
				test condition and the two format strings.
			</para>
=======
      <para>
        Reparsed a little, for clarity, you can see the
        test condition and the two format strings.
      </para>
>>>>>>> c180e153

<screen>
%?[1m?        &amp;           ?
      %[%b %d] %[%Y-%m-%d]
</screen>

<<<<<<< HEAD
		</sect3>

		<sect3 id="cond-date-example2">
			<title>Example 2</title>

			<para>
			This example contains three test conditions and four date formats.
			</para>

			<table id="table-cond-date-example2">
				<title>Example 2</title>
				<tgroup cols="4">
					<thead>
						<row>
							<entry>Test</entry>
							<entry>Date Range</entry>
							<entry>Format String</entry>
							<entry>Example</entry>
						</row>
					</thead>
					<tbody>
						<row>
							<entry><literal>%[d</literal></entry>
							<entry>Today</entry>
							<entry><literal>%[%H:%M ] </literal></entry>
							<entry>12:34</entry>
						</row>
						<row>
							<entry><literal>%[m</literal></entry>
							<entry>This month</entry>
							<entry><literal>%[%a %d]</literal></entry>
							<entry>Thu 12</entry>
						</row>
						<row>
							<entry><literal>%[y</literal></entry>
							<entry>This year</entry>
							<entry><literal>%[%b %d]</literal></entry>
							<entry>Dec 10</entry>
						</row>
						<row>
							<entry></entry>
							<entry>Older</entry>
							<entry><literal>%[%m/%y ]</literal></entry>
							<entry>06/15</entry>
						</row>
					</tbody>
				</tgroup>
			</table>

			<para>The $index_format string would contain:</para>
=======
    </sect3>

    <sect3 id="cond-date-example2">
      <title>Example 2</title>

      <para>
      This example contains three test conditions and four date formats.
      </para>

      <table id="table-cond-date-example2">
        <title>Example 2</title>
        <tgroup cols="4">
          <thead>
            <row>
              <entry>Test</entry>
              <entry>Date Range</entry>
              <entry>Format String</entry>
              <entry>Example</entry>
            </row>
          </thead>
          <tbody>
            <row>
              <entry><literal>%[d</literal></entry>
              <entry>Today</entry>
              <entry><literal>%[%H:%M ] </literal></entry>
              <entry>12:34</entry>
            </row>
            <row>
              <entry><literal>%[m</literal></entry>
              <entry>This month</entry>
              <entry><literal>%[%a %d]</literal></entry>
              <entry>Thu 12</entry>
            </row>
            <row>
              <entry><literal>%[y</literal></entry>
              <entry>This year</entry>
              <entry><literal>%[%b %d]</literal></entry>
              <entry>Dec 10</entry>
            </row>
            <row>
              <entry></entry>
              <entry>Older</entry>
              <entry><literal>%[%m/%y ]</literal></entry>
              <entry>06/15</entry>
            </row>
          </tbody>
        </tgroup>
      </table>

      <para>The $index_format string would contain:</para>
>>>>>>> c180e153
 
<screen>
%&lt;[y?%&lt;[m?%&lt;[d?%[%H:%M ]&amp;%[%a %d]&gt;&amp;%[%b %d]&gt;&amp;%[%m/%y ]&gt;
</screen>

<<<<<<< HEAD
			<para>
				Reparsed a little, for clarity, you can see the
				test conditions and the four format strings.
			</para>
=======
      <para>
        Reparsed a little, for clarity, you can see the
        test conditions and the four format strings.
      </para>
>>>>>>> c180e153

<screen>
%&lt;[y?                                       &amp;%[%m/%y ]&gt;  Older
     %&lt;[m?                        &amp;%[%b %d]&gt;             This year
          %&lt;[d?         &amp;%[%a %d]&gt;                       This month
               %[%H:%M ]                                 Today
</screen>

<<<<<<< HEAD
			<para>
			This a another view of the same example, with some whitespace
			for clarity.
			</para>
=======
      <para>
      This a another view of the same example, with some whitespace
      for clarity.
      </para>
>>>>>>> c180e153

<screen>
%&lt;[y? %&lt;[m? %&lt;[d? AAA &amp; BBB &gt; &amp; CCC &gt; &amp; DDD &gt;
</screen>

<<<<<<< HEAD
			<literallayout>
=======
      <literallayout>
>>>>>>> c180e153
AAA = %[%H:%M ]
BBB = %[%a %d]
CCC = %[%b %d]
DDD = %[%m/%y ]
<<<<<<< HEAD
			</literallayout>
		</sect3>
	</sect2>

	<sect2 id="cond-date-variables">
		<title>Variables</title>

        <para>
		The <quote>cond-date</quote> patch doesn't have any config of its own.
		It modifies the behavior of the format strings.
        </para>
	</sect2>

<!--
	<sect2 id="cond-date-functions">
		<title>Functions</title>
		<para>None</para>
	</sect2>

	<sect2 id="cond-date-commands">
		<title>Commands</title>
		<para>None</para>
	</sect2>

	<sect2 id="cond-date-colors">
		<title>Colors</title>
		<para>None</para>
	</sect2>

	<sect2 id="cond-date-sort">
		<title>Sort</title>
		<para>None</para>
	</sect2>
-->

	<sect2 id="cond-date-muttrc">
		<title>Muttrc</title>
=======
      </literallayout>
    </sect3>
  </sect2>

  <sect2 id="cond-date-variables">
    <title>Variables</title>

        <para>
    The <quote>cond-date</quote> patch doesn't have any config of its own.
    It modifies the behavior of the format strings.
        </para>
  </sect2>

<!--
  <sect2 id="cond-date-functions">
    <title>Functions</title>
    <para>None</para>
  </sect2>

  <sect2 id="cond-date-commands">
    <title>Commands</title>
    <para>None</para>
  </sect2>

  <sect2 id="cond-date-colors">
    <title>Colors</title>
    <para>None</para>
  </sect2>

  <sect2 id="cond-date-sort">
    <title>Sort</title>
    <para>None</para>
  </sect2>
-->

  <sect2 id="cond-date-muttrc">
    <title>Muttrc</title>
>>>>>>> c180e153
<screen>
<emphasis role="comment"># Example Mutt config file for the 'index-color' feature.
#
# The default index_format is:
#       '%4C %Z %{%b %d} %-15.15L (%?l?%4l&amp;%4c?) %s'
#
# We replace the date field '%{%b %d}', giving:</emphasis>
set index_format='%4C %Z %&lt;[y?%&lt;[m?%&lt;[d?%[%H:%M ]&amp;%[%a %d]&gt;&amp;%[%b %d]&gt;&amp;%[%m/%y ]&gt; %-15.15L (%?l?%4l&amp;%4c?) %s'
 
<emphasis role="comment"># Test  Date Range  Format String  Example
# --------------------------------------------
# %[d   Today       %[%H:%M ]      12:34
# %[m   This month  %[%a %d]       Thu 12
# %[y   This year   %[%b %d]       Dec 10
# -     Older       %[%m/%y ]      06/15
 
# vim: syntax=muttrc</emphasis>
</screen>
<<<<<<< HEAD
	</sect2>

	<sect2 id="cond-date-see-also">
		<title>See Also</title>

		<itemizedlist>
			<listitem><para><ulink url="http://www.neomutt.org/">NeoMutt Project</ulink></para></listitem>
			<listitem><para><link linkend="index-format">$index_format</link></para></listitem>
			<listitem><para><link linkend="nested-if">nested-if patch</link></para></listitem>
			<listitem><para><literal>strftime(3)</literal></para></listitem>
		</itemizedlist>
	</sect2>

	<sect2 id="cond-date-known-bugs">
		<title>Known Bugs</title>

		<para>
			Date parsing doesn't quite do what you expect.
			<quote>1w</quote> doesn't mean the <quote>in the last 7 days</quote>, but
			<quote><emphasis>this</emphasis> week</quote>.  This doesn't match
			the normal Mutt behaviour: for example <literal>~d>1w</literal>
			means emails dated in the last 7 days.
		</para>

	</sect2>

	<sect2 id="cond-date-credits">
		<title>Credits</title>
		<itemizedlist>
		<listitem><para>Aaron Schrab <email>aaron@schrab.com</email></para></listitem>
		<listitem><para>Eric Davis <email>edavis@insanum.com</email></para></listitem>
		<listitem><para>Richard Russon <email>rich@flatcap.org</email></para></listitem>
		</itemizedlist>
	</sect2>
</sect1>

<sect1 id="fmemopen">
	<title>Fmemopen Patch</title>
	<subtitle>Replace some temporary files with memory buffers</subtitle>

	<sect2 id="fmemopen-patch">
		<title>Patch</title>

		<para>
			To check if Mutt supports <quote>fmemopen</quote>, look for
			<quote>patch-fmemopen</quote> in the mutt version.
			See: <xref linkend="mutt-patches"/>.
		</para>

		<itemizedlist>
			<title>Dependencies:</title>
			<listitem><para>mutt-1.6.1</para></listitem>
			<listitem><para><literal>open_memstream()</literal>, <literal>fmemopen()</literal> from glibc</para></listitem>
		</itemizedlist>

		<para>This patch is part of the <ulink url="http://www.neomutt.org/">NeoMutt Project</ulink>.</para>
	</sect2>

	<sect2 id="fmemopen-intro">
		<title>Introduction</title>

        <para>
		The <quote>fmemopen</quote> patch speeds up some searches.
        </para>

        <para>
		This patch changes a few places where Mutt creates temporary files.
		It replaces them with in-memory buffers.  This should improve the
		performance when searching the header or body using the
		<link linkend="thorough-search">$thorough_search</link> option.
        </para>

        <para>
		There are no user-configurable parts.
        </para>

        <para>
		This patch depends on <literal>open_memstream()</literal> and
		<literal>fmemopen()</literal>.  They are provided by glibc.  Without
		them, Mutt will simply create temporary files.
        </para>
	</sect2>

<!--
	<sect2 id="fmemopen-variables">
		<title>Variables</title>
		<para>None</para>
	</sect2>

	<sect2 id="fmemopen-functions">
		<title>Functions</title>
		<para>None</para>
	</sect2>

	<sect2 id="fmemopen-commands">
		<title>Commands</title>
		<para>None</para>
	</sect2>

	<sect2 id="fmemopen-colors">
		<title>Colors</title>
		<para>None</para>
	</sect2>

	<sect2 id="fmemopen-sort">
		<title>Sort</title>
		<para>None</para>
	</sect2>
-->

	<sect2 id="fmemopen-muttrc">
		<title>Muttrc</title>
		<para>None</para>
	</sect2>

	<sect2 id="fmemopen-see-also">
		<title>See Also</title>

		<itemizedlist>
			<listitem><para><ulink url="http://www.neomutt.org/">NeoMutt Project</ulink></para></listitem>
			<listitem><para><link linkend="compile-time-features">Compile-Time Features</link></para></listitem>
			<listitem><para><literal>fmemopen(3)</literal></para></listitem>
		</itemizedlist>
	</sect2>

	<sect2 id="fmemopen-known-bugs">
		<title>Known Bugs</title>
		<para>None</para>
	</sect2>

	<sect2 id="fmemopen-credits">
		<title>Credits</title>
		<itemizedlist>
		<listitem><para>Julius Plenz <email>plenz@cis.fu-berlin.de</email></para></listitem>
		<listitem><para>Richard Russon <email>rich@flatcap.org</email></para></listitem>
		</itemizedlist>
	</sect2>
</sect1>

<sect1 id="ifdef">
	<title>Ifdef Patch</title>
	<subtitle>Conditional config options</subtitle>

	<sect2 id="ifdef-patch">
		<title>Patch</title>

		<para>
			To check if Mutt supports <quote>ifdef</quote>, look for
			<quote>patch-ifdef</quote> in the mutt version.
			See: <xref linkend="mutt-patches"/>.
		</para>

		<itemizedlist>
			<title>Dependencies:</title>
			<listitem><para>mutt-1.6.1</para></listitem>
		</itemizedlist>

		<para>This patch is part of the <ulink url="http://www.neomutt.org/">NeoMutt Project</ulink>.</para>
	</sect2>

	<sect2 id="ifdef-intro">
		<title>Introduction</title>

		<para>
			The <quote>ifdef</quote> patch introduces three new commands to
			Mutt and allow you to share one config file between versions of Mutt
			that may have different features compiled in.
		</para>

<screen>
ifdef  symbol config-command [args...]  <emphasis role="comment"># If a symbol is defined</emphasis>
ifndef symbol config-command [args...]  <emphasis role="comment"># If a symbol is not defined</emphasis>
finish                                  <emphasis role="comment"># Finish reading the current file</emphasis>
</screen>

		<para>
			Here a symbol can be a <link linkend="variables">$variable</link>,
			<link linkend="functions">&lt;function&gt;</link>,
			<link linkend="commands">command</link> or compile-time symbol, such
			as <quote>USE_IMAP</quote>.
		</para>

        <para>
            <literal>finish</literal> is particularly useful when combined with
            <literal>ifndef</literal>. e.g.
        </para>

<screen>
<emphasis role="comment"># Sidebar config file</emphasis>
ifndef USE_SIDEBAR finish
</screen>

	</sect2>

<!--
	<sect2 id="ifdef-variables">
		<title>Variables</title>
		<para>None</para>
	</sect2>

	<sect2 id="ifdef-functions">
		<title>Functions</title>
		<para>None</para>
	</sect2>
-->

	<sect2 id="ifdef-commands">
		<title>Commands</title>
		<cmdsynopsis>
			<command>ifdef</command>
			<arg choice="plain">
				<replaceable class="parameter">symbol</replaceable>
			</arg>
			<arg choice="plain">
				<replaceable class="parameter">"config-command [args]"</replaceable>
			</arg>
			<command>ifndef</command>
			<arg choice="plain">
				<replaceable class="parameter">symbol</replaceable>
			</arg>
			<arg choice="plain">
				<replaceable class="parameter">"config-command [args]"</replaceable>
			</arg>
			<command>finish</command>
		</cmdsynopsis>
	</sect2>

<!--
	<sect2 id="ifdef-colors">
		<title>Colors</title>
		<para>None</para>
	</sect2>

	<sect2 id="ifdef-sort">
		<title>Sort</title>
		<para>None</para>
	</sect2>
-->

	<sect2 id="ifdef-muttrc">
		<title>Muttrc</title>
<screen>
<emphasis role="comment"># Example Mutt config file for the 'ifdef' feature.
 
# This feature introduces three useful commands which allow you to share
# one config file between versions of Mutt that may have different
# features compiled in.
 
#	ifdef  symbol config-command [args...]
#	ifndef symbol config-command [args...]
#	finish                                
 
# The 'ifdef' command tests whether Mutt understands the name of
# a variable, function, command or compile-time symbol.
# If it does, then it executes a config command.
 
# The 'ifndef' command tests whether a symbol does NOT exist.
 
# The 'finish' command tells Mutt to stop reading current config file.
 
# If the 'trash' variable exists, set it.</emphasis>
ifdef trash 'set trash=~/Mail/trash'
 
<emphasis role="comment"># If the 'tag-pattern' function exists, bind a key to it.</emphasis>
ifdef tag-pattern 'bind index &lt;F6&gt; tag-pattern'
 
<emphasis role="comment"># If the 'imap-fetch-mail' command exists, read my IMAP config.</emphasis>
ifdef imap-fetch-mail 'source ~/.mutt/imap.rc'
 
<emphasis role="comment"># If the compile-time symbol 'USE_SIDEBAR' does not exist, then
# stop reading the current config file.</emphasis>
ifndef USE_SIDEBAR finish
 
<emphasis role="comment"># vim: syntax=muttrc</emphasis>
</screen>
	</sect2>

	<sect2 id="ifdef-see-also">
		<title>See Also</title>

		<itemizedlist>
			<listitem><para><ulink url="http://www.neomutt.org/">NeoMutt Project</ulink></para></listitem>
		</itemizedlist>
	</sect2>

	<sect2 id="ifdef-known-bugs">
		<title>Known Bugs</title>
		<para>None</para>
	</sect2>

	<sect2 id="ifdef-credits">
		<title>Credits</title>
		<itemizedlist>
		<listitem><para>Cedric Duval <email>cedricduval@free.fr</email></para></listitem>
		<listitem><para>Matteo F. Vescovi <email>mfvescovi@gmail.com</email></para></listitem>
		<listitem><para>Richard Russon <email>rich@flatcap.org</email></para></listitem>
		</itemizedlist>
	</sect2>
</sect1>

<sect1 id="index-color">
	<title>Index Color Patch</title>
	<subtitle>Custom rules for theming the email index</subtitle>

	<sect2 id="index-color-patch">
		<title>Patch</title>

		<para>
			To check if Mutt supports <quote>Index Color</quote>, look for
			<quote>patch-index-color</quote> in the mutt version.
			See: <xref linkend="mutt-patches"/>.
		</para>

		<itemizedlist>
			<title>Dependencies:</title>
			<listitem><para>mutt-1.6.1</para></listitem>
			<listitem><para><link linkend="status-color">status-color patch</link></para></listitem>
		</itemizedlist>

		<para>This patch is part of the <ulink url="http://www.neomutt.org/">NeoMutt Project</ulink>.</para>
	</sect2>

	<sect2 id="index-color-intro">
		<title>Introduction</title>

        <para>
		The <quote>index-color</quote> patch allows you to specify colors for
		individual parts of the email index. e.g. Subject, Author, Flags.
        </para>

        <para>
		First choose which part of the index you'd like to color.
		Then, if needed, pick a pattern to match.
        </para>

		<para>
		Note: The pattern does not have to refer to the object you wish to
		color.  e.g.
		</para>

<screen>
color index_author red default &quot;~smutt&quot;
</screen>

        <para>
		The author appears red when the subject (~s) contains <quote>mutt</quote>.
        </para>
	</sect2>

<!--
	<sect2 id="index-color-variables">
		<title>Variables</title>
		<para>None</para>
	</sect2>

	<sect2 id="index-color-functions">
		<title>Functions</title>
		<para>None</para>
	</sect2>

	<sect2 id="index-color-commands">
		<title>Commands</title>
		<para>None</para>
	</sect2>
-->

	<sect2 id="index-color-colors">
		<title>Colors</title>

        <para>
		All the colors default to <literal>default</literal>, i.e. unset.
        </para>

        <para>
		The index objects can be themed using the <literal>color</literal> command.
		Some objects require a pattern.
        </para>

<screen>
color index-object foreground background
color index-object foreground background pattern
</screen>

		<table id="table-index-color-colors">
			<title>Index Colors</title>
			<tgroup cols="3">
				<thead>
					<row>
						<entry>Object</entry>
						<entry>Pattern</entry>
						<entry>Highlights</entry>
					</row>
				</thead>
				<tbody>
					<row>
						<entry><literal>index</literal></entry>
						<entry>yes</entry>
						<entry>Entire index line</entry>
					</row>
					<row>
						<entry><literal>index_author</literal></entry>
						<entry>yes</entry>
						<entry>Author name, %A %a %F %L %n</entry>
					</row>
					<row>
						<entry><literal>index_collapsed</literal></entry>
						<entry>no</entry>
						<entry>Number of messages in a collapsed thread, %M</entry>
					</row>
					<row>
						<entry><literal>index_date</literal></entry>
						<entry>no</entry>
						<entry>Date field</entry>
					</row>
					<row>
						<entry><literal>index_flags</literal></entry>
						<entry>yes</entry>
						<entry>Message flags, %S %Z</entry>
					</row>
					<row>
						<entry><literal>index_label</literal></entry>
						<entry>no</entry>
						<entry>Message label, %y %Y</entry>
					</row>
					<row>
						<entry><literal>index_number</literal></entry>
						<entry>no</entry>
						<entry>Message number, %C</entry>
					</row>
					<row>
						<entry><literal>index_size</literal></entry>
						<entry>no</entry>
						<entry>Message size, %c %l</entry>
					</row>
					<row>
						<entry><literal>index_subject</literal></entry>
						<entry>yes</entry>
						<entry>Subject, %s</entry>
					</row>
				</tbody>
			</tgroup>
		</table>
	</sect2>

<!--
	<sect2 id="index-color-sort">
		<title>Sort</title>
		<para>None</para>
	</sect2>
-->

	<sect2 id="index-color-muttrc">
		<title>Muttrc</title>
<screen>
<emphasis role="comment"># Example Mutt config file for the 'index-color' feature.
 
# Entire index line</emphasis>
color index white black '.*'
 
<emphasis role="comment"># Author name, %A %a %F %L %n
 
# Give the author column a dark grey background</emphasis>
color index_author default color234 '.*'
 
<emphasis role="comment"># Highlight a particular from (~f)</emphasis>
color index_author brightyellow color234 '~fRay Charles'
 
<emphasis role="comment"># Message flags, %S %Z
# Highlight the flags for flagged (~F) emails</emphasis>
color index_flags default red '~F'
 
<emphasis role="comment"># Subject, %s
# Look for a particular subject (~s)</emphasis>
color index_subject brightcyan default '~s\(closes #[0-9]+\)'
 
<emphasis role="comment"># Number of messages in a collapsed thread, %M</emphasis>
color index_collapsed default brightblue
 
<emphasis role="comment"># Date field</emphasis>
color index_date green default
 
<emphasis role="comment"># Message label, %y %Y</emphasis>
color index_label default brightgreen
 
<emphasis role="comment"># Message number, %C</emphasis>
color index_number red default
 
<emphasis role="comment"># Message size, %c %l</emphasis>
color index_size cyan default
 
<emphasis role="comment"># vim: syntax=muttrc</emphasis>
</screen>
	</sect2>

	<sect2 id="index-color-see-also">
		<title>See Also</title>

		<itemizedlist>
			<listitem><para><ulink url="http://www.neomutt.org/">NeoMutt Project</ulink></para></listitem>
			<listitem><para><link linkend="regexp">Regular Expressions</link></para></listitem>
			<listitem><para><link linkend="patterns">Patterns</link></para></listitem>
			<listitem><para><link linkend="index-format">$index_format</link></para></listitem>
			<listitem><para><link linkend="color">Color command</link></para></listitem>
			<listitem><para><link linkend="status-color">Status-Color patch</link></para></listitem>
			<listitem><para><link linkend="keywords">Keywords patch</link></para></listitem>
		</itemizedlist>
	</sect2>

	<sect2 id="index-color-known-bugs">
		<title>Known Bugs</title>
		<para>None</para>
	</sect2>

	<sect2 id="index-color-credits">
		<title>Credits</title>
		<itemizedlist>
		<listitem><para>Christian Aichinger <email>Greek0@gmx.net</email></para></listitem>
		<listitem><para>Christoph <quote>Myon</quote> Berg <email>myon@debian.org</email></para></listitem>
		<listitem><para>Elimar Riesebieter <email>riesebie@lxtec.de</email></para></listitem>
		<listitem><para>Eric Davis <email>edavis@insanum.com</email></para></listitem>
		<listitem><para>Vladimir Marek <email>Vladimir.Marek@oracle.com</email></para></listitem>
		<listitem><para>Richard Russon <email>rich@flatcap.org</email></para></listitem>
		</itemizedlist>
	</sect2>
</sect1>

<sect1 id="initials">
	<title>Initials Expando Patch</title>
	<subtitle>Expando for author's initials</subtitle>

	<sect2 id="initials-patch">
		<title>Patch</title>

		<para>
			To check if Mutt supports <quote>Initials</quote>, look for
			<quote>patch-initials</quote> in the mutt version.
			See: <xref linkend="mutt-patches"/>.
		</para>

		<itemizedlist>
			<title>Dependencies:</title>
			<listitem><para>mutt-1.6.1</para></listitem>
		</itemizedlist>

		<para>This patch is part of the <ulink url="http://www.neomutt.org/">NeoMutt Project</ulink>.</para>
	</sect2>

	<sect2 id="initials-intro">
		<title>Introduction</title>

        <para>
		The <quote>initials</quote> patch adds an expando (%I) for an author's
		initials.
        </para>

		<para>
		The index panel displays a list of emails.  Its layout is controlled by
		the <link linkend="index-format">$index_format</link> variable.  Using
		this expando saves space in the index panel.  This can be useful if you
		are regularly working with a small set of people.
		</para>
	</sect2>

	<sect2 id="initials-variables">
		<title>Variables</title>

        <para>
        This patch has no config of its own.  It adds an expando which can be
		used in the <link linkend="index-format">$index_format</link> variable.
        </para>
	</sect2>

<!--
	<sect2 id="initials-functions">
		<title>Functions</title>
		<para>None</para>
	</sect2>

	<sect2 id="initials-commands">
		<title>Commands</title>
		<para>None</para>
	</sect2>

	<sect2 id="initials-colors">
		<title>Colors</title>
		<para>None</para>
	</sect2>

	<sect2 id="initials-sort">
		<title>Sort</title>
		<para>None</para>
	</sect2>
-->

	<sect2 id="initials-muttrc">
		<title>Muttrc</title>
<screen>
<emphasis role="comment"># Example Mutt config file for the 'initials' patch.
 
# The 'initials' patch has no config of its own.
# It adds an expando for an author's initials,
# which can be used in the 'index_format' variable.
 
# The default 'index_format' is:</emphasis>
set index_format='%4C %Z %{%b %d} %-15.15L (%?l?%4l&amp;%4c?) %s'
 
<emphasis role="comment"># Where %L represents the author/recipient
 
# This might look like:
#       1   + Nov 17 David Bowie   Changesbowie    ( 689)
#       2   ! Nov 17 Stevie Nicks  Rumours         ( 555)
#       3   + Nov 16 Jimi Hendrix  Voodoo Child    ( 263)
#       4   + Nov 16 Debbie Harry  Parallel Lines  ( 540)
 
# Using the %I expando:</emphasis>
set index_format='%4C %Z %{%b %d} %I (%?l?%4l&amp;%4c?) %s'
 
<emphasis role="comment"># This might look like:
#       1   + Nov 17 DB Changesbowie    ( 689)
#       2   ! Nov 17 SN Rumours         ( 555)
#       3   + Nov 16 JH Voodoo Child    ( 263)
#       4   + Nov 16 DH Parallel Lines  ( 540)
 
# vim: syntax=muttrc</emphasis>
</screen>
	</sect2>

	<sect2 id="initials-see-also">
		<title>See Also</title>

		<itemizedlist>
			<listitem><para><ulink url="http://www.neomutt.org/">NeoMutt Project</ulink></para></listitem>
			<listitem><para><link linkend="index-format">$index_format</link></para></listitem>
			<listitem><para><link linkend="index-color">index-color patch</link></para></listitem>
			<listitem><para><link linkend="folder-hook">folder-hook</link></para></listitem>
		</itemizedlist>
	</sect2>

	<sect2 id="initials-known-bugs">
		<title>Known Bugs</title>
		<para>None</para>
	</sect2>

	<sect2 id="initials-credits">
		<title>Credits</title>
		<itemizedlist>
		<listitem><para>Vsevolod Volkov <email>vvv@mutt.org.ua</email></para></listitem>
		<listitem><para>Richard Russon <email>rich@flatcap.org</email></para></listitem>
		</itemizedlist>
	</sect2>
</sect1>

<sect1 id="keywords">
	<title>Keywords Patch</title>
	<subtitle>Labels/Tagging for emails</subtitle>

	<sect2 id="keywords-patch">
		<title>Patch</title>

		<para>
			To check if Mutt supports <quote>Keywords</quote>, look for
			<quote>patch-keywords</quote> in the mutt version.
			See: <xref linkend="mutt-patches"/>.
		</para>

		<itemizedlist>
			<title>Dependencies:</title>
			<listitem><para>mutt-1.6.1</para></listitem>
		</itemizedlist>

		<para>This patch is part of the <ulink url="http://www.neomutt.org/">NeoMutt Project</ulink>.</para>
	</sect2>

	<sect2 id="keywords-intro">
		<title>Introduction</title>

		<para>
		Unify label/keyword handling.
		</para>

		<para>
		Since x-labels were added to mutt in 2000, a number of other approaches
		to what we now call <quote>tagging</quote> have also emerged.
		One of them was even made standard in RFC 2822.
		This update unifies the handling of all these strategies.
		</para>

		<para>
		We start by changing mutt's internal keyword storage from a single
		string which may contain whitespace to a list of discrete keywords.
		This has advantages for keyword completion as well as for portabilty
		among varying "standards" for keyword storage.  This may represent
		a significant change for existing mutt users who have set x-labels
		containing spaces, and should be regarded with suspicion.  The
		advantages are significant, though.
		</para>

		<para>
		Next we allow mutt to parse keywords into this internal list from
		any of the following headers: X-Label (freeform), X-Keywords
		(space-delimited), X-Mozilla-Keys (space-delimited), and Keywords (RFC
		2822, comma-space-delimited).  Mutt remembers which headers it sourced
		keywords from, and can rewrite those headers when saving messages for
		compatibility with the mailer of origin.
		</para>

		<para>
		(X-Label was specified as freeform text by mutt, its only known
		implementation.  X-Labels have been used both as a
		<quote>tagging</quote> device, probably with space delimiting, and as a
		<quote>memo</quote> field, where space-delimited parsing would ruin the
		semantics of the memo.  By default mutt will not split X-Labels at all.
		Set $xlabel_delimiter if your needs vary.)
		</para>

		<para>
		Finally we add two booleans: $keywords_legacy=true and
		$keywords_standard=FALSE.  When $keywords_legacy is true, mutt will
		always save keyword to whatever original header it came from.  When
		$keywords_standard=true, mutt will save to the Keywords: header.  If
		both are true mutt saves to both; if neither is true, mutt saves only
		to legacy headers to avoid complete loss of keywords.
		</para>

		<para>
		Overall this represents convergence path for all competing
		labelling/tagging/keywording systems toward one that is specified by
		RFC.
		</para>

		<para>
		You can change or delete the X-Label: field within
		Mutt using the edit-label command, bound to the
		y key by default.  This works for tagged messages, too.
		</para>
	</sect2>

	<sect2 id="keywords-variables">
		<title>Variables</title>

		<table id="table-keywords-variables">
			<title>Keywords Variables</title>
			<tgroup cols="3">
				<thead>
					<row>
						<entry>Name</entry>
						<entry>Type</entry>
						<entry>Default</entry>
					</row>
				</thead>
				<tbody>
					<row>
						<entry><literal>keywords_legacy</literal></entry>
						<entry>boolean</entry>
						<entry><literal>yes</literal></entry>
					</row>
					<row>
						<entry><literal>keywords_standard</literal></entry>
						<entry>boolean</entry>
						<entry><literal>no</literal></entry>
					</row>
					<row>
						<entry><literal>xlabel_delimiter</literal></entry>
						<entry>string</entry>
						<entry>(empty)</entry>
					</row>
				</tbody>
			</tgroup>
		</table>
	</sect2>

	<sect2 id="keywords-functions">
		<title>Functions</title>

		<table id="table-keywords-funcions">
			<title>Keyword Functions</title>
			<tgroup cols="4">
				<thead>
					<row>
						<entry>Menus</entry>
						<entry>Default Key</entry>
						<entry>Function</entry>
						<entry>Description</entry>
					</row>
				</thead>
				<tbody>
					<row>
						<entry>index,pager</entry>
						<entry>y</entry>
						<entry><literal>&lt;edit-label&gt;</literal></entry>
						<entry>add, change, or delete a message's label</entry>
					</row>
				</tbody>
			</tgroup>
		</table>
	</sect2>

<!--
	<sect2 id="keywords-commands">
		<title>Commands</title>
	</sect2>

	<sect2 id="keywords-colors">
		<title>Colors</title>
		<para>None</para>
	</sect2>
-->

	<sect2 id="keywords-sort">
		<title>Sort</title>
		<table id="table-keywords-sort">
			<title>Keywords Sort</title>
			<tgroup cols="2">
				<thead>
					<row>
						<entry>Sort</entry>
						<entry>Description</entry>
					</row>
				</thead>
				<tbody>
					<row>
						<entry><literal>label</literal></entry>
						<entry>Sort by label</entry>
					</row>
				</tbody>
			</tgroup>
		</table>
	</sect2>

	<sect2 id="keywords-muttrc">
		<title>Muttrc</title>
	</sect2>

	<sect2 id="keywords-see-also">
		<title>See Also</title>

		<itemizedlist>
			<listitem><para><ulink url="https://github.com/neomutt/neomutt/wiki">NeoMutt Project</ulink></para></listitem>
			<listitem><para><link linkend="index-format">$index_format</link></para></listitem>
			<listitem><para><link linkend="index-color">index-color patch</link></para></listitem>
			<listitem><para><link linkend="folder-hook">folder-hook</link></para></listitem>
		</itemizedlist>
	</sect2>

	<sect2 id="keywords-known-bugs">
		<title>Known Bugs</title>
	</sect2>

	<sect2 id="keywords-credits">
		<title>Credits</title>
		<itemizedlist>
		<listitem><para>David Champion <email>dgc@uchicago.edu</email></para></listitem>
		<listitem><para>Richard Russon <email>rich@flatcap.org</email></para></listitem>
		</itemizedlist>
	</sect2>
</sect1>

<sect1 id="limit-current-thread">
	<title>Limit-Current-Thread Patch</title>
	<subtitle>Focus on one Email Thread</subtitle>

	<sect2 id="limit-current-thread-patch">
		<title>Patch</title>

		<para>
			To check if Mutt supports <quote>limit-current-thread</quote>, look for
			<quote>patch-limit-current-thread</quote> in the mutt version.
			See: <xref linkend="mutt-patches"/>.
		</para>

		<itemizedlist>
			<title>Dependencies:</title>
			<listitem><para>mutt-1.6.1</para></listitem>
		</itemizedlist>

		<para>This patch is part of the <ulink url="http://www.neomutt.org/">NeoMutt Project</ulink>.</para>
	</sect2>

	<sect2 id="limit-current-thread-intro">
		<title>Introduction</title>

		<para>
			This patch adds a new way of using the
			<link linkend="tuning-search">Limit Command</link>.
                        The <literal>&lt;limit-current-thread&gt;</literal>
                        function restricts the view to just the current thread.
                        Setting the limit (the <literal>l</literal> key) to
                        <quote>all</quote> will restore the full email list.
		</para>

	</sect2>

<!--
	<sect2 id="limit-current-thread-variables">
		<title>Variables</title>
		<para>None</para>
	</sect2>
-->
	<sect2 id="limit-current-thread-functions">
		<title>Functions</title>

		<table id="table-limit-current-thread-functions">
			<title>Limit-Current-Thread Functions</title>
			<tgroup cols="4">
				<thead>
					<row>
						<entry>Menus</entry>
						<entry>Default Key</entry>
						<entry>Function</entry>
						<entry>Description</entry>
					</row>
				</thead>
				<tbody>
					<row>
						<entry>index</entry>
                                                <entry><literal>&lt;Esc&gt; L</literal></entry>
						<entry><literal>&lt;limit-current-thread&gt;</literal></entry>
						<entry>Limit view to current thread</entry>
					</row>
				</tbody>
			</tgroup>
		</table>

	</sect2>
<!--
	<sect2 id="limit-current-thread-commands">
		<title>Commands</title>
		<para>None</para>
	</sect2>

	<sect2 id="limit-current-thread-colors">
		<title>Colors</title>
		<para>None</para>
	</sect2>

	<sect2 id="limit-current-thread-sort">
		<title>Sort</title>
		<para>None</para>
	</sect2>
-->

	<sect2 id="limit-current-thread-muttrc">
		<title>Muttrc</title>

<screen>
<emphasis role="comment"># Example Mutt config file for the 'limit-current-thread' patch.
 
# Limit view to current thread</emphasis>
bind index &lt;esc&gt;L limit-current-thread
 
<emphasis role="comment"># vim: syntax=muttrc</emphasis>
</screen>
	</sect2>

	<sect2 id="limit-current-thread-see-also">
		<title>See Also</title>

		<itemizedlist>
			<listitem><para><ulink url="http://www.neomutt.org/">NeoMutt Project</ulink></para></listitem>
		</itemizedlist>
	</sect2>

	<sect2 id="limit-current-thread-known-bugs">
		<title>Known Bugs</title>
		<para>None</para>
	</sect2>

	<sect2 id="limit-current-thread-credits">
		<title>Credits</title>
		<itemizedlist>
		<listitem><para>David Sterba <email>dsterba@suse.cz</email></para></listitem>
		<listitem><para>Richard Russon <email>rich@flatcap.org</email></para></listitem>
		</itemizedlist>
	</sect2>
</sect1>

<sect1 id="lmdb">
	<title>LMDB Patch</title>
	<subtitle>LMDB backend for the header cache</subtitle>

	<sect2 id="lmdb-patch">
		<title>Patch</title>

		<para>
			To check if Mutt supports <quote>lmdb</quote>, look for
			<quote>patch-lmdb</quote> in the mutt version.
			See: <xref linkend="mutt-patches"/>.
		</para>

		<itemizedlist>
			<title>Dependencies:</title>
			<listitem><para>mutt-1.6.1</para></listitem>
		</itemizedlist>

		<para>This patch is part of the <ulink url="http://www.neomutt.org/">NeoMutt Project</ulink>.</para>
	</sect2>

	<sect2 id="lmdb-intro">
		<title>Introduction</title>

		<para>
			This patch adds support for using LMDB as a storage backend for
			Mutt's header cache (hcache). It is enabled at configure time with
			the <emphasis>--with-lmdb=&lt;path&gt;</emphasis> switch.
		</para>
	</sect2>

	<sect2 id="lmdb-see-also">
		<title>See Also</title>

		<itemizedlist>
			<listitem><para><ulink url="http://www.neomutt.org/">NeoMutt Project</ulink></para></listitem>
			<listitem><para><link linkend="caching">Local Caching</link></para></listitem>
		</itemizedlist>
	</sect2>

	<sect2 id="lmdb-known-bugs">
		<title>Known Bugs</title>
		<para>None</para>
	</sect2>

	<sect2 id="lmdb-credits">
		<title>Credits</title>
		<itemizedlist>
		<listitem><para>Pietro Cerutti <email>gahr@gahr.ch</email></para></listitem>
		<listitem><para>Jan-Piet Mens <email>jp@mens.de</email></para></listitem>
		</itemizedlist>
	</sect2>
</sect1>

<sect1 id="nested-if">
	<title>Nested If Patch</title>
	<subtitle>Allow complex nested conditions in format strings</subtitle>

	<sect2 id="nested-if-patch">
		<title>Patch</title>

		<para>
			To check if Mutt supports <quote>Nested If</quote>, look for
			<quote>patch-nested-if</quote> in the mutt version.
			See: <xref linkend="mutt-patches"/>.
		</para>

		<itemizedlist>
			<title>Dependencies:</title>
			<listitem><para>mutt-1.6.1</para></listitem>
		</itemizedlist>

		<para>This patch is part of the <ulink url="http://www.neomutt.org/">NeoMutt Project</ulink>.</para>
	</sect2>

	<sect2 id="nested-if-intro">
		<title>Introduction</title>

		<para>
			Mutt's format strings can contain embedded if-then-else conditions.
			They are of the form:
		</para>

<screen>
%?VAR?TRUE&amp;FALSE?
</screen>

		<para>
			If the variable <quote>VAR</quote> has a value greater than zero,
			print the <quote>TRUE</quote> string, otherwise print the
			<quote>FALSE</quote> string.
		</para>

		<para>
			e.g.  <literal>%?S?Size: %S&amp;Empty?</literal>
		</para>

		<para>Which can be read as:</para>

		<literallayout>
		    if (%S &gt; 0) {
		        print &quot;Size: %S&quot;
		    } else {
		        print &quot;Empty&quot;
		    }
		</literallayout>

		<para>
			These conditions are useful, but in Mutt they cannot be nested
			within one another.  This patch uses the notation
			<literal>%&lt;VAR?TRUE&amp;FALSE&gt;</literal> and allows them to be nested.
		</para>

		<para>
			The <literal>%&lt;...&gt;</literal> notation was used to format the
			current local time.  but that's not really very useful since mutt
			has no means of refreshing the screen periodically.
		</para>

		<para>
			A simple nested condition might be:
			(Some whitespace has been introduced for clarity)
		</para>

		<literallayout>
		    %&lt;x? %&lt;y? XY &amp; X &gt; &amp; %&lt;y? Y &amp; NONE &gt; &gt;  Conditions
		         %&lt;y? XY &amp; X &gt;                      x&gt;0
		              XY                            x&gt;0,y&gt;0
		                   X                        x&gt;0,y=0
		</literallayout>

		<literallayout>
		    %&lt;x? %&lt;y? XY &amp; X &gt; &amp; %&lt;y? Y &amp; NONE &gt; &gt;  Conditions
		                         %&lt;y? Y &amp; NONE &gt;    x=0
		                              Y             x=0,y&gt;0
		                                  NONE      x=0,y=0
		</literallayout>

		<para>Equivalent to:</para>

		<literallayout>
		    if (x &gt; 0) {
		        if (y &gt; 0) {
		            print 'XY'
		        } else {
		            print 'X'
		        }
		    } else {
		        if (y &gt; 0) {
		            print 'Y'
		        } else {
		            print 'NONE'
		        }
		    }
		</literallayout>

		<para>Examples:</para>

<screen>
set index_format='%4C %Z %{%b %d} %-25.25n %s%&gt; %&lt;M?%M Msgs &amp;%&lt;l?%l Lines&amp;%c Bytes&gt;&gt;'
</screen>

		<literallayout>
		    if a thread is folded
		        display the number of messages (%M)
		    else if we know how many lines in the message
		        display lines in message (%l)
		    else
		        display the size of the message in bytes (%c)
		</literallayout>

<screen>
set index_format='%4C %Z %{%b %d} %-25.25n %&lt;M?[%M] %s&amp;%s%* %&lt;l?%l&amp;%c&gt;&gt;'
</screen>

		<literallayout>
		    if a thread is folded
		        display the number of messages (%M)
		        display the subject (%s)
		    else if we know how many lines in the message
		        display lines in message (%l)
		    else
		        display the size of the message in bytes (%c)
		</literallayout>

	</sect2>

	<sect2 id="nested-if-variables">
		<title>Variables</title>
		The <quote>nested-if</quote> patch doesn't have any config of its own.
		It modifies the behavior of the format strings.
	</sect2>

<!--
	<sect2 id="nested-if-functions">
		<title>Functions</title>
		<para>None</para>
	</sect2>

	<sect2 id="nested-if-commands">
		<title>Commands</title>
		<para>None</para>
	</sect2>

	<sect2 id="nested-if-colors">
		<title>Colors</title>
		<para>None</para>
	</sect2>

	<sect2 id="nested-if-sort">
		<title>Sort</title>
		<para>None</para>
	</sect2>
-->

	<sect2 id="nested-if-muttrc">
		<title>Muttrc</title>
<screen>
<emphasis role="comment"># Example Mutt config file for the 'nested-if' feature.
 
# This patch uses the format: '%&lt;VAR?TRUE&amp;FALSE&gt;' for conditional
# format strings that can be nested.
 
# Example 1
# if a thread is folded
#       display the number of messages (%M)
# else if we know how many lines in the message
#       display lines in message (%l)
# else display the size of the message in bytes (%c)</emphasis>
set index_format='%4C %Z %{%b %d} %-25.25n %s%&gt; %&lt;M?%M Msgs &amp;%&lt;l?%l Lines&amp;%c Bytes&gt;&gt;'
 
<emphasis role="comment"># Example 2
# if a thread is folded
#       display the number of messages (%M)
#       display the subject (%s)
# else if we know how many lines in the message
#       display lines in message (%l)
# else
#       display the size of the message in bytes (%c)</emphasis>
set index_format='%4C %Z %{%b %d} %-25.25n %&lt;M?[%M] %s&amp;%s%* %&lt;l?%l&amp;%c&gt;&gt;'
 
<emphasis role="comment"># vim: syntax=muttrc</emphasis>
</screen>
	</sect2>

	<sect2 id="nested-if-see-also">
		<title>See Also</title>

		<itemizedlist>
			<listitem><para><ulink url="http://www.neomutt.org/">NeoMutt Project</ulink></para></listitem>
			<listitem><para><link linkend="cond-date">cond-date patch</link></para></listitem>
			<listitem><para><link linkend="index-format">$index_format</link></para></listitem>
			<listitem><para><link linkend="status-format">$status_format</link></para></listitem>
		</itemizedlist>
	</sect2>

	<sect2 id="nested-if-known-bugs">
		<title>Known Bugs</title>
		Patch overwrites $&lt;fmt&gt; handler in <literal>$index_format</literal>
	</sect2>

	<sect2 id="nested-if-credits">
		<title>Credits</title>
		<itemizedlist>
		<listitem><para>David Champion <email>dgc@uchicago.edu</email></para></listitem>
		<listitem><para>Richard Russon <email>rich@flatcap.org</email></para></listitem>
		</itemizedlist>
	</sect2>
</sect1>

<sect1 id="nntp">
	<title>NNTP Patch</title>
	<subtitle>Talk to a Usenet news server</subtitle>

	<sect2 id="nntp-patch">
		<title>Patch</title>

		<para>
			To check if Mutt supports <quote>NNTP</quote>, look for
			<quote>+USE_NNTP</quote> in the mutt version.
			See: <xref linkend="compile-time-features"/>.
		</para>

		<itemizedlist>
			<title>Dependencies:</title>
			<listitem><para>mutt-1.6.1</para></listitem>
		</itemizedlist>

		<para>This patch is part of the <ulink url="http://www.neomutt.org/">NeoMutt Project</ulink>.</para>
	</sect2>

	<sect2 id="nntp-intro">
		<title>Introduction</title>

		<para>Reading news via NNTP</para>
		<para>
		If compiled with <emphasis>--enable-nntp</emphasis> option, Mutt can
		read news from news server via NNTP.  You can open a newsgroup with
		function ``change-newsgroup'' (default: ``i'').  Default news server
		can be obtained from <literal>$NNTPSERVER</literal> environment
		variable or from <literal>/etc/nntpserver</literal> file.  Like other
		news readers, info about subscribed newsgroups is saved in file by
		<link linkend="newsrc">$newsrc</link> variable.  The variable <link
		linkend="news-cache-dir">$news_cache_dir</link> can be used to point
		to a directory.  Mutt will create a hierarchy of subdirectories named
		like the account and newsgroup the cache is for.  Also the hierarchy
		is used to store header cache if Mutt was compiled with <link
		linkend="header-caching">header cache</link> support.
		</para>
	</sect2>

	<sect2 id="nntp-variables">
		<title>Variables</title>

		<table id="table-nntp-variables">
			<title>NNTP Variables</title>
			<tgroup cols="3">
				<thead>
					<row>
						<entry>Name</entry>
						<entry>Type</entry>
						<entry>Default</entry>
					</row>
				</thead>
				<tbody>
					<row>
						<entry><literal>ask_follow_up</literal></entry>
						<entry>boolean</entry>
						<entry><literal>no</literal></entry>
					</row>
					<row>
						<entry><literal>ask_x_comment_to</literal></entry>
						<entry>boolean</entry>
						<entry><literal>no</literal></entry>
					</row>
					<row>
						<entry><literal>catchup_newsgroup</literal></entry>
						<entry>quad</entry>
						<entry><literal>ask-yes</literal></entry>
					</row>
					<row>
						<entry><literal>followup_to_poster</literal></entry>
						<entry>quad</entry>
						<entry><literal>ask-yes</literal></entry>
					</row>
					<row>
						<entry><literal>group_index_format</literal></entry>
						<entry>string</entry>
						<entry><literal>%4C %M%N %5s  %-45.45f %d</literal></entry>
					</row>
					<row>
						<entry><literal>inews</literal></entry>
						<entry>string</entry>
						<entry>(empty)</entry>
					</row>
					<row>
						<entry><literal>mime_subject</literal></entry>
						<entry>boolean</entry>
						<entry><literal>yes</literal></entry>
					</row>
					<row>
						<entry><literal>newsgroups_charset</literal></entry>
						<entry>string</entry>
						<entry><literal>utf-8</literal></entry>
					</row>
					<row>
						<entry><literal>newsrc</literal></entry>
						<entry>string</entry>
						<entry><literal>~/.newsrc</literal></entry>
					</row>
					<row>
						<entry><literal>news_cache_dir</literal></entry>
						<entry>string</entry>
						<entry><literal>~/.mutt</literal></entry>
					</row>
					<row>
						<entry><literal>news_server</literal></entry>
						<entry>string</entry>
						<entry>(empty)</entry>
					</row>
					<row>
						<entry><literal>nntp_authenticators</literal></entry>
						<entry>string</entry>
						<entry>(empty)</entry>
					</row>
					<row>
						<entry><literal>nntp_context</literal></entry>
						<entry>number</entry>
						<entry><literal>1000</literal></entry>
					</row>
					<row>
						<entry><literal>nntp_listgroup</literal></entry>
						<entry>boolean</entry>
						<entry><literal>yes</literal></entry>
					</row>
					<row>
						<entry><literal>nntp_load_description</literal></entry>
						<entry>boolean</entry>
						<entry><literal>yes</literal></entry>
					</row>
					<row>
						<entry><literal>nntp_pass</literal></entry>
						<entry>string</entry>
						<entry>(empty)</entry>
					</row>
					<row>
						<entry><literal>nntp_poll</literal></entry>
						<entry>number</entry>
						<entry><literal>60</literal></entry>
					</row>
					<row>
						<entry><literal>nntp_user</literal></entry>
						<entry>string</entry>
						<entry>(empty)</entry>
					</row>
					<row>
						<entry><literal>post_moderated</literal></entry>
						<entry>quad</entry>
						<entry><literal>ask-yes</literal></entry>
					</row>
					<row>
						<entry><literal>save_unsubscribed</literal></entry>
						<entry>boolean</entry>
						<entry><literal>no</literal></entry>
					</row>
					<row>
						<entry><literal>show_new_news</literal></entry>
						<entry>boolean</entry>
						<entry><literal>yes</literal></entry>
					</row>
					<row>
						<entry><literal>show_only_unread</literal></entry>
						<entry>boolean</entry>
						<entry><literal>no</literal></entry>
					</row>
					<row>
						<entry><literal>x_comment_to</literal></entry>
						<entry>boolean</entry>
						<entry><literal>no</literal></entry>
					</row>
				</tbody>
			</tgroup>
		</table>
	</sect2>

	<sect2 id="nntp-functions">
		<title>Functions</title>

		<table id="table-nntp-functions">
			<title>NNTP Functions</title>
			<tgroup cols="4">
				<thead>
					<row>
						<entry>Menus</entry>
						<entry>Default Key</entry>
						<entry>Function</entry>
						<entry>Description</entry>
					</row>
				</thead>
				<tbody>
					<row>
						<entry>browser,index</entry>
						<entry>y</entry>
						<entry><literal>&lt;catchup&gt;</literal></entry>
						<entry>mark all articles in newsgroup as read</entry>
					</row>
					<row>
						<entry>index,pager</entry>
						<entry>i</entry>
						<entry><literal>&lt;change-newsgroup&gt;</literal></entry>
						<entry>open a different newsgroup</entry>
					</row>
					<row>
						<entry>pager</entry>
						<entry>X</entry>
						<entry><literal>&lt;change-vfolder&gt;</literal></entry>
						<entry>open a different virtual folder</entry>
					</row>
					<row>
						<entry>compose</entry>
						<entry>o</entry>
						<entry><literal>&lt;edit-followup-to&gt;</literal></entry>
						<entry>edit the Followup-To field</entry>
					</row>
					<row>
						<entry>compose</entry>
						<entry>N</entry>
						<entry><literal>&lt;edit-newsgroups&gt;</literal></entry>
						<entry>edit the newsgroups list</entry>
					</row>
					<row>
						<entry>compose</entry>
						<entry>x</entry>
						<entry><literal>&lt;edit-x-comment-to&gt;</literal></entry>
						<entry>edit the X-Comment-To field</entry>
					</row>
					<row>
						<entry>pager</entry>
						<entry>+</entry>
						<entry><literal>&lt;entire-thread&gt;</literal></entry>
						<entry>read entire thread of the current message</entry>
					</row>
					<row>
						<entry>attachment,index,pager</entry>
						<entry>F</entry>
						<entry><literal>&lt;followup-message&gt;</literal></entry>
						<entry>followup to newsgroup</entry>
					</row>
					<row>
						<entry>pager</entry>
						<entry>`</entry>
						<entry><literal>&lt;modify-labels&gt;</literal></entry>
						<entry>modify (notmuch) tags</entry>
					</row>
					<row>
						<entry>index,pager</entry>
						<entry>P</entry>
						<entry><literal>&lt;post-message&gt;</literal></entry>
						<entry>post message to newsgroup</entry>
					</row>
					<row>
						<entry>browser</entry>
						<entry>g</entry>
						<entry><literal>&lt;reload-active&gt;</literal></entry>
						<entry>load list of all newsgroups from NNTP server</entry>
					</row>
					<row>
						<entry>browser</entry>
						<entry>s</entry>
						<entry><literal>&lt;subscribe&gt;</literal></entry>
						<entry>subscribe to current mbox (IMAP/NNTP only)</entry>
					</row>
					<row>
						<entry>browser</entry>
						<entry>S</entry>
						<entry><literal>&lt;subscribe-pattern&gt;</literal></entry>
						<entry>subscribe to newsgroups matching a pattern</entry>
					</row>
					<row>
						<entry>browser</entry>
						<entry>Y</entry>
						<entry><literal>&lt;uncatchup&gt;</literal></entry>
						<entry>mark all articles in newsgroup as unread</entry>
					</row>
					<row>
						<entry>browser</entry>
						<entry>u</entry>
						<entry><literal>&lt;unsubscribe&gt;</literal></entry>
						<entry>unsubscribe from current mbox (IMAP/NNTP only)</entry>
					</row>
					<row>
						<entry>browser</entry>
						<entry>U</entry>
						<entry><literal>&lt;unsubscribe-pattern&gt;</literal></entry>
						<entry>unsubscribe from newsgroups matching a pattern</entry>
					</row>
					<row>
						<entry>index,pager</entry>
						<entry>Alt-i</entry>
						<entry><literal>&lt;change-newsgroup-readonly&gt;</literal></entry>
						<entry>open a different newsgroup in read only mode</entry>
					</row>
					<row>
						<entry>attachment,index,pager</entry>
						<entry>Alt-F</entry>
						<entry><literal>&lt;forward-to-group&gt;</literal></entry>
						<entry>forward to newsgroup</entry>
					</row>
					<row>
						<entry>index</entry>
						<entry>(none)</entry>
						<entry><literal>&lt;get-children&gt;</literal></entry>
						<entry>get all children of the current message</entry>
					</row>
					<row>
						<entry>index</entry>
						<entry>Alt-G</entry>
						<entry><literal>&lt;get-parent&gt;</literal></entry>
						<entry>get parent of the current message</entry>
					</row>
					<row>
						<entry>index,pager</entry>
						<entry>(none)</entry>
						<entry><literal>&lt;imap-fetch-mail&gt;</literal></entry>
						<entry>force retrieval of mail from IMAP server</entry>
					</row>
					<row>
						<entry>index,pager</entry>
						<entry>(none)</entry>
						<entry><literal>&lt;imap-logout-all&gt;</literal></entry>
						<entry>logout from all IMAP servers</entry>
					</row>
					<row>
						<entry>pager</entry>
						<entry>(none)</entry>
						<entry><literal>&lt;modify-labels-then-hide&gt;</literal></entry>
						<entry>modify labeld and then hide message</entry>
					</row>
					<row>
						<entry>index</entry>
						<entry>(none)</entry>
						<entry><literal>&lt;reconstruct-thread&gt;</literal></entry>
						<entry>reconstruct thread containing current message</entry>
					</row>
					<row>
						<entry>pager</entry>
						<entry>Alt-X</entry>
						<entry><literal>&lt;vfolder-from-query&gt;</literal></entry>
						<entry>generate virtual folder from query</entry>
					</row>
					<row>
						<entry>index</entry>
						<entry>Ctrl-G</entry>
						<entry><literal>&lt;get-message&gt;</literal></entry>
						<entry>get message with Message-Id</entry>
					</row>
				</tbody>
			</tgroup>
		</table>
	</sect2>

	<sect2 id="nntp-commands">
		<title>Commands</title>
	</sect2>

	<sect2 id="nntp-colors">
		<title>Colors</title>
		<para>None</para>
	</sect2>

	<sect2 id="nntp-sort">
		<title>Sort</title>
		<para>None</para>
	</sect2>

	<sect2 id="nntp-muttrc">
		<title>Muttrc</title>
	</sect2>

	<sect2 id="nntp-see-also">
		<title>See Also</title>

		<itemizedlist>
			<listitem><para><ulink url="https://github.com/neomutt/neomutt/wiki">NeoMutt Project</ulink></para></listitem>
			<listitem><para><link linkend="compile-time-features">Compile-Time Features</link></para></listitem>
		</itemizedlist>
	</sect2>

	<sect2 id="nntp-known-bugs">
		<title>Known Bugs</title>
	</sect2>

	<sect2 id="nntp-credits">
		<title>Credits</title>
		<itemizedlist>
		<listitem><para>Vsevolod Volkov <email>vvv@mutt.org.ua</email></para></listitem>
		<listitem><para>Felix von Leitner <email>leitner@fefe.de</email></para></listitem>
		<listitem><para>Richard Russon <email>rich@flatcap.org</email></para></listitem>
		</itemizedlist>
	</sect2>
</sect1>

<sect1 id="progress">
	<title>Progress Bar Patch</title>
	<subtitle>Show a visual progress bar on slow operations</subtitle>

	<sect2 id="progress-patch">
		<title>Patch</title>

		<para>
			To check if Mutt supports <quote>Progress Bar</quote>, look for
			<quote>patch-progress</quote> in the mutt version.
			See: <xref linkend="mutt-patches"/>.
		</para>

		<itemizedlist>
			<title>Dependencies:</title>
			<listitem><para>mutt-1.6.1</para></listitem>
		</itemizedlist>

		<para>This patch is part of the <ulink url="http://www.neomutt.org/">NeoMutt Project</ulink>.</para>
	</sect2>

	<sect2 id="progress-intro">
		<title>Introduction</title>

        <para>
		The <quote>progress</quote> patch shows a visual progress bar on slow
		tasks, such as indexing a large folder over the net.
        </para>
	</sect2>

<!--
	<sect2 id="progress-variables">
		<title>Variables</title>
		<para>None</para>
	</sect2>

	<sect2 id="progress-functions">
		<title>Functions</title>
		<para>None</para>
	</sect2>

	<sect2 id="progress-commands">
		<title>Commands</title>
		<para>None</para>
	</sect2>
-->

	<sect2 id="progress-colors">
		<title>Colors</title>
		<table id="table-progress-colors">
			<title>Progress Colors</title>
			<tgroup cols="3">
				<thead>
					<row>
						<entry>Name</entry>
						<entry>Default Color</entry>
						<entry>Description</entry>
					</row>
				</thead>
				<tbody>
					<row>
						<entry><literal>progress</literal></entry>
						<entry>default</entry>
						<entry>Visual progress bar</entry>
					</row>
				</tbody>
			</tgroup>
		</table>
	</sect2>

<!--
	<sect2 id="progress-sort">
		<title>Sort</title>
		<para>None</para>
	</sect2>
-->

	<sect2 id="progress-muttrc">
		<title>Muttrc</title>
<screen>
<emphasis role="comment"># Example Mutt config file for the 'progress' patch.
 
# The 'progress' patch provides clear visual feedback for
# slow tasks, such as indexing a large folder over the net.
 
# Set the color of the progress bar
# White text on a red background</emphasis>
color progress white red
 
<emphasis role="comment"># vim: syntax=muttrc</emphasis>
</screen>
	</sect2>

	<sect2 id="progress-see-also">
		<title>See Also</title>

		<itemizedlist>
			<listitem><para><ulink url="http://www.neomutt.org/">NeoMutt Project</ulink></para></listitem>
			<listitem><para><link linkend="color">Color command</link></para></listitem>
		</itemizedlist>
	</sect2>

	<sect2 id="progress-known-bugs">
		<title>Known Bugs</title>
		<para>None</para>
	</sect2>

	<sect2 id="progress-credits">
		<title>Credits</title>
		<itemizedlist>
		<listitem><para>Rocco Rutte <email>pdmef@gmx.net</email></para></listitem>
		<listitem><para>Vincent Lefevre <email>vincent@vinc17.org</email></para></listitem>
		<listitem><para>Stefan Kuhn <email>wuodan@hispeed.ch</email></para></listitem>
		<listitem><para>Karel Zak <email>kzak@redhat.com</email></para></listitem>
		<listitem><para>Richard Russon <email>rich@flatcap.org</email></para></listitem>
		</itemizedlist>
	</sect2>
</sect1>

<sect1 id="quasi-delete">
	<title>Quasi-Delete Patch</title>
	<subtitle>Mark emails that should be hidden, but not deleted</subtitle>

	<sect2 id="quasi-delete-patch">
		<title>Patch</title>

		<para>
			To check if Mutt supports <quote>Quasi-Delete</quote>, look for
			<quote>patch-quasi-delete</quote> in the mutt version.
			See: <xref linkend="mutt-patches"/>.
		</para>

		<itemizedlist>
			<title>Dependencies:</title>
			<listitem><para>mutt-1.6.1</para></listitem>
		</itemizedlist>

		<para>This patch is part of the <ulink url="http://www.neomutt.org/">NeoMutt Project</ulink>.</para>
	</sect2>

	<sect2 id="quasi-delete-intro">
		<title>Introduction</title>

        <para>
		The <quote>quasi-delete</quote> function marks an email that should be
		hidden from the index, but NOT deleted.
        </para>

        <para>
		On its own, this patch isn't very useful.  It forms a useful part of
		the notmuch plugin.
        </para>
	</sect2>

<!--
	<sect2 id="quasi-delete-variables">
		<title>Variables</title>
		<para>None</para>
	</sect2>
-->

	<sect2 id="quasi-delete-functions">
		<title>Functions</title>
		<table id="table-quasi-delete-functions">
			<title>Quasi-Delete Functions</title>
			<tgroup cols="4">
				<thead>
					<row>
						<entry>Menus</entry>
						<entry>Default Key</entry>
						<entry>Function</entry>
						<entry>Description</entry>
					</row>
				</thead>
				<tbody>
					<row>
						<entry>index,pager</entry>
						<entry>(none)</entry>
						<entry><literal>&lt;quasi-delete&gt;</literal></entry>
						<entry>delete from mutt, don't touch on disk</entry>
					</row>
				</tbody>
			</tgroup>
		</table>
	</sect2>

<!--
	<sect2 id="quasi-delete-commands">
		<title>Commands</title>
		<para>None</para>
	</sect2>

	<sect2 id="quasi-delete-colors">
		<title>Colors</title>
		<para>None</para>
	</sect2>

	<sect2 id="quasi-delete-sort">
		<title>Sort</title>
		<para>None</para>
	</sect2>
-->

	<sect2 id="quasi-delete-muttrc">
		<title>Muttrc</title>
<screen>
<emphasis role="comment"># Example Mutt config file for the 'quasi-delete' feature.
 
# The 'quasi-delete' function marks an email that should be hidden
# from the index, but NOT deleted.</emphasis>
bind index,pager Q quasi-delete
 
<emphasis role="comment"># vim: syntax=muttrc</emphasis>
</screen>
	</sect2>

	<sect2 id="quasi-delete-see-also">
		<title>See Also</title>

		<itemizedlist>
			<listitem><para><ulink url="http://www.neomutt.org/">NeoMutt Project</ulink></para></listitem>
			<listitem><para><link linkend="notmuch">notmuch patch</link></para></listitem>
		</itemizedlist>
	</sect2>

	<sect2 id="quasi-delete-known-bugs">
		<title>Known Bugs</title>
		<para>None</para>
	</sect2>

	<sect2 id="quasi-delete-credits">
		<title>Credits</title>
		<itemizedlist>
		<listitem><para>Karel Zak <email>kzak@redhat.com</email></para></listitem>
		<listitem><para>Richard Russon <email>rich@flatcap.org</email></para></listitem>
		</itemizedlist>
	</sect2>
</sect1>

<sect1 id="sidebar">
  <title>Sidebar Patch</title>
  <subtitle>Overview of mailboxes</subtitle>

  <sect2 id="sidebar-patch">
    <title>Patch</title>

    <para>
      To check if Mutt supports <quote>Sidebar</quote>, look for
      <quote>+USE_SIDEBAR</quote> in the mutt version.
      See: <xref linkend="compile-time-features"/>.
    </para>

    <itemizedlist>
      <title>Dependencies:</title>
      <listitem><para>mutt-1.6.1</para></listitem>
    </itemizedlist>

    <para>This patch is part of the <ulink url="http://www.neomutt.org/">NeoMutt Project</ulink>.</para>
  </sect2>

  <sect2 id="sidebar-intro">
    <title>Introduction</title>

    <para>
      The Sidebar shows a list of all your mailboxes.  The list can be
      turned on and off, it can be themed and the list style can be
      configured.
    </para>

    <para>
      This part of the manual is a reference guide.
      If you want a simple introduction with examples see the
      <link linkend="intro-sidebar">Sidebar Howto</link>.
      If you just want to get started, you could use the sample
      <link linkend="sidebar-muttrc">Sidebar muttrc</link>.
    </para>

    <para>
      This version of Sidebar is based on Terry Chan's
      <ulink url="http://www.lunar-linux.org/mutt-sidebar/">2015-11-11 release</ulink>.
      It contains many
      <emphasis role="bold"><link linkend="intro-sidebar-features">new features</link></emphasis>,
      lots of
      <emphasis role="bold"><link linkend="intro-sidebar-bugfixes">bugfixes</link></emphasis>.
    </para>
  </sect2>

  <sect2 id="sidebar-variables">
    <title>Variables</title>

    <table id="table-sidebar-variables">
      <title>Sidebar Variables</title>
      <tgroup cols="3">
	<thead>
	  <row>
	    <entry>Name</entry>
	    <entry>Type</entry>
	    <entry>Default</entry>
	  </row>
	</thead>
	<tbody>
	  <row>
	    <entry><literal>sidebar_delim_chars</literal></entry>
	    <entry>string</entry>
	    <entry><literal>/.</literal></entry>
	  </row>
	  <row>
	    <entry><literal>sidebar_divider_char</literal></entry>
	    <entry>string</entry>
	    <entry><literal>|</literal></entry>
	  </row>
	  <row>
	    <entry><literal>sidebar_folder_indent</literal></entry>
	    <entry>boolean</entry>
	    <entry><literal>no</literal></entry>
	  </row>
	  <row>
	    <entry><literal>sidebar_format</literal></entry>
	    <entry>string</entry>
	    <entry><literal>%B%*  %n</literal></entry>
	  </row>
	  <row>
	    <entry><literal>sidebar_indent_string</literal></entry>
	    <entry>string</entry>
	    <entry><literal>&nbsp;&nbsp;</literal> (two spaces)</entry>
	  </row>
	  <row>
	    <entry><literal>sidebar_new_mail_only</literal></entry>
	    <entry>boolean</entry>
	    <entry><literal>no</literal></entry>
	  </row>
	  <row>
	    <entry><literal>sidebar_next_new_wrap</literal></entry>
	    <entry>boolean</entry>
	    <entry><literal>no</literal></entry>
	  </row>
	  <row>
	    <entry><literal>sidebar_short_path</literal></entry>
	    <entry>boolean</entry>
	    <entry><literal>no</literal></entry>
	  </row>
	  <row>
	    <entry><literal>sidebar_sort_method</literal></entry>
	    <entry>enum</entry>
	    <entry><literal>unsorted</literal></entry>
	  </row>
	  <row>
	    <entry><literal>sidebar_visible</literal></entry>
	    <entry>boolean</entry>
	    <entry><literal>no</literal></entry>
	  </row>
	  <row>
	    <entry><literal>sidebar_whitelist</literal></entry>
	    <entry>list</entry>
	    <entry>(empty)</entry>
	  </row>
	  <row>
	    <entry><literal>sidebar_width</literal></entry>
	    <entry>number</entry>
	    <entry><literal>20</literal></entry>
	  </row>
	</tbody>
      </tgroup>
    </table>
  </sect2>

  <sect2 id="sidebar-functions">
    <title>Functions</title>

    <para>
      Sidebar adds the following functions to Mutt.
      By default, none of them are bound to keys.
    </para>

    <table id="table-sidebar-functions">
      <title>Sidebar Functions</title>
      <tgroup cols="3">
        <thead>
          <row>
            <entry>Menus</entry>
            <entry>Function</entry>
            <entry>Description</entry>
          </row>
        </thead>
        <tbody>
          <row>
            <entry>index,pager</entry>
            <entry><literal>&lt;sidebar-next&gt;</literal></entry>
            <entry>Move the highlight to next mailbox</entry>
          </row>
          <row>
            <entry>index,pager</entry>
            <entry><literal>&lt;sidebar-next-new&gt;</literal></entry>
            <entry>Move the highlight to next mailbox with new mail</entry>
          </row>
          <row>
            <entry>index,pager</entry>
            <entry><literal>&lt;sidebar-open&gt;</literal></entry>
            <entry>Open highlighted mailbox</entry>
          </row>
          <row>
            <entry>index,pager</entry>
            <entry><literal>&lt;sidebar-page-down&gt;</literal></entry>
            <entry>Scroll the Sidebar down 1 page</entry>
          </row>
          <row>
            <entry>index,pager</entry>
            <entry><literal>&lt;sidebar-page-up&gt;</literal></entry>
            <entry>Scroll the Sidebar up 1 page</entry>
          </row>
          <row>
            <entry>index,pager</entry>
            <entry><literal>&lt;sidebar-prev&gt;</literal></entry>
            <entry>Move the highlight to previous mailbox</entry>
          </row>
          <row>
            <entry>index,pager</entry>
            <entry><literal>&lt;sidebar-prev-new&gt;</literal></entry>
            <entry>Move the highlight to previous mailbox with new mail</entry>
          </row>
          <row>
            <entry>index,pager</entry>
            <entry><literal>&lt;sidebar-toggle-visible&gt;</literal></entry>
            <entry>Make the Sidebar (in)visible</entry>
          </row>
        </tbody>
      </tgroup>
    </table>
  </sect2>

  <sect2 id="sidebar-commands">
    <title>Commands</title>
    <cmdsynopsis>
      <command>sidebar_whitelist<anchor id="sidebar-whitelist"/></command>
      <arg choice="plain">
        <replaceable class="parameter">mailbox</replaceable>
      </arg>
      <arg choice="opt" rep="repeat">
        <replaceable class="parameter">mailbox</replaceable>
      </arg>
    </cmdsynopsis>
  </sect2>

  <sect2 id="sidebar-colors">
    <title>Colors</title>

    <table id="table-sidebar-colors">
      <title>Sidebar Colors</title>
      <tgroup cols="3">
        <thead>
          <row>
            <entry>Name</entry>
            <entry>Default Color</entry>
            <entry>Description</entry>
          </row>
        </thead>
        <tbody>
          <row>
            <entry><literal>sidebar_divider</literal></entry>
            <entry>default</entry>
            <entry>The dividing line between the Sidebar and the Index/Pager panels</entry>
          </row>
          <row>
            <entry><literal>sidebar_flagged</literal></entry>
            <entry>default</entry>
            <entry>Mailboxes containing flagged mail</entry>
          </row>
          <row>
            <entry><literal>sidebar_highlight</literal></entry>
            <entry>underline</entry>
            <entry>Cursor to select a mailbox</entry>
          </row>
          <row>
            <entry><literal>sidebar_indicator</literal></entry>
            <entry>mutt <literal>indicator</literal></entry>
            <entry>The mailbox open in the Index panel</entry>
          </row>
          <row>
            <entry><literal>sidebar_new</literal></entry>
            <entry>default</entry>
            <entry>Mailboxes containing new mail</entry>
          </row>
          <row>
            <entry><literal>sidebar_spoolfile</literal></entry>
            <entry>default</entry>
            <entry>Mailbox that receives incoming mail</entry>
          </row>
        </tbody>
      </tgroup>
    </table>

    <para>
    If the <literal>sidebar_indicator</literal> color isn't set, then the default Mutt
    indicator color will be used (the color used in the index panel).
    </para>
  </sect2>

  <sect2 id="sidebar-sort">
    <title>Sort</title>

    <table id="table-sidebar-sort">
      <title>Sidebar Sort</title>
      <tgroup cols="2">
        <thead>
          <row>
            <entry>Sort</entry>
            <entry>Description</entry>
          </row>
        </thead>
        <tbody>
          <row>
            <entry><literal>alpha</literal></entry>
            <entry>Alphabetically by path</entry>
          </row>
          <row>
            <entry><literal>count</literal></entry>
            <entry>Total number of messages</entry>
          </row>
          <row>
            <entry><literal>flagged</literal></entry>
            <entry>Number of flagged messages</entry>
          </row>
          <row>
            <entry><literal>name</literal></entry>
            <entry>Alphabetically by path</entry>
          </row>
          <row>
            <entry><literal>new</literal></entry>
            <entry>Number of new messages</entry>
          </row>
          <row>
            <entry><literal>path</literal></entry>
            <entry>Alphabetically by path</entry>
          </row>
          <row>
            <entry><literal>unsorted</literal></entry>
            <entry>Do not resort the paths</entry>
          </row>
        </tbody>
      </tgroup>
    </table>
  </sect2>

  <sect2 id="sidebar-muttrc">
    <title>Muttrc</title>
<screen>
<emphasis role="comment"># This is a complete list of sidebar-related configuration.
 
# --------------------------------------------------------------------------
# VARIABLES - shown with their default values
# --------------------------------------------------------------------------
 
# Should the Sidebar be shown?</emphasis>
set sidebar_visible = no
 
<emphasis role="comment"># How wide should the Sidebar be in screen columns?
# Note: Some characters, e.g. Chinese, take up two columns each.</emphasis>
set sidebar_width = 20
 
<emphasis role="comment"># Should the mailbox paths be abbreviated?</emphasis>
set sidebar_short_path = no
 
<emphasis role="comment"># When abbreviating mailbox path names, use any of these characters as path
# separators.  Only the part after the last separators will be shown.
# For file folders '/' is good.  For IMAP folders, often '.' is useful.</emphasis>
set sidebar_delim_chars = '/.'
 
<emphasis role="comment"># If the mailbox path is abbreviated, should it be indented?</emphasis>
set sidebar_folder_indent = no
 
<emphasis role="comment"># Indent mailbox paths with this string.</emphasis>
set sidebar_indent_string = '  '
 
<emphasis role="comment"># Make the Sidebar only display mailboxes that contain new, or flagged,
# mail.</emphasis>
set sidebar_new_mail_only = no
 
<emphasis role="comment"># Any mailboxes that are whitelisted will always be visible, even if the
# sidebar_new_mail_only option is enabled.</emphasis>
sidebar_whitelist '/home/user/mailbox1'
sidebar_whitelist '/home/user/mailbox2'
 
<emphasis role="comment"># When searching for mailboxes containing new mail, should the search wrap
# around when it reaches the end of the list?</emphasis>
set sidebar_next_new_wrap = no
 
<emphasis role="comment"># The character to use as the divider between the Sidebar and the other Mutt
# panels.
# Note: Only the first character of this string is used.</emphasis>
set sidebar_divider_char = '|'
 
<emphasis role="comment"># Display the Sidebar mailboxes using this format string.</emphasis>
set sidebar_format = '%B%?F? [%F]?%* %?N?%N/?%S'
 
<emphasis role="comment"># Sidebar will not refresh its list of mailboxes any more frequently than
# this number of seconds.  This will help reduce disk/network traffic.</emphasis>
set sidebar_refresh_time = 60
 
<emphasis role="comment"># Sort the mailboxes in the Sidebar using this method:
#       count    - total number of messages
#       flagged  - number of flagged messages
#       new      - number of new messages
#       path     - mailbox path
#       unsorted - do not sort the mailboxes</emphasis>
set sidebar_sort_method = 'unsorted'
 
<emphasis role="comment"># --------------------------------------------------------------------------
# FUNCTIONS - shown with an example mapping
# --------------------------------------------------------------------------
 
# Move the highlight to the previous mailbox</emphasis>
bind index,pager \Cp sidebar-prev
 
<emphasis role="comment"># Move the highlight to the next mailbox</emphasis>
bind index,pager \Cn sidebar-next
 
<emphasis role="comment"># Open the highlighted mailbox</emphasis>
bind index,pager \Co sidebar-open
 
<emphasis role="comment"># Move the highlight to the previous page
# This is useful if you have a LOT of mailboxes.</emphasis>
bind index,pager &lt;F3&gt; sidebar-page-up
 
<emphasis role="comment"># Move the highlight to the next page
# This is useful if you have a LOT of mailboxes.</emphasis>
bind index,pager &lt;F4&gt; sidebar-page-down
 
<emphasis role="comment"># Move the highlight to the previous mailbox containing new, or flagged,
# mail.</emphasis>
bind index,pager &lt;F5&gt; sidebar-prev-new
 
<emphasis role="comment"># Move the highlight to the next mailbox containing new, or flagged, mail.</emphasis>
bind index,pager &lt;F6&gt; sidebar-next-new
 
<emphasis role="comment"># Toggle the visibility of the Sidebar.</emphasis>
bind index,pager B sidebar-toggle-visible
 
<emphasis role="comment"># --------------------------------------------------------------------------
# COLORS - some unpleasant examples are given
# --------------------------------------------------------------------------
# Note: All color operations are of the form:
#       color OBJECT FOREGROUND BACKGROUND
 
# Color of the current, open, mailbox
# Note: This is a general Mutt option which colors all selected items.</emphasis>
color indicator cyan black
 
<emphasis role="comment"># Color of the highlighted, but not open, mailbox.</emphasis>
color sidebar_highlight black color8
 
<emphasis role="comment"># Color of the divider separating the Sidebar from Mutt panels</emphasis>
color sidebar_divider color8 black
 
<emphasis role="comment"># Color to give mailboxes containing flagged mail</emphasis>
color sidebar_flagged red black
 
<emphasis role="comment"># Color to give mailboxes containing new mail</emphasis>
color sidebar_new green black
 
<emphasis role="comment"># --------------------------------------------------------------------------
 
# vim: syntax=muttrc</emphasis>
</screen>
  </sect2>

  <sect2 id="sidebar-see-also">
    <title>See Also</title>

    <itemizedlist>
      <listitem><para><link linkend="regexp">Regular Expressions</link></para></listitem>
      <listitem><para><link linkend="patterns">Patterns</link></para></listitem>
      <listitem><para><link linkend="color">Color command</link></para></listitem>
      <listitem><para><link linkend="notmuch">notmuch patch</link></para></listitem>
    </itemizedlist>
  </sect2>

  <sect2 id="sidebar-known-bugs">
    <title>Known Bugs</title>
    Unsorted isn't
  </sect2>

  <sect2 id="sidebar-credits">
    <title>Credits</title>
    <itemizedlist>
    <listitem><para>Justin Hibbits <email>jrh29@po.cwru.edu</email></para></listitem>
    <listitem><para>Thomer M. Gil <email>mutt@thomer.com</email></para></listitem>
    <listitem><para>David Sterba <email>dsterba@suse.cz</email></para></listitem>
    <listitem><para>Evgeni Golov <email>evgeni@debian.org</email></para></listitem>
    <listitem><para>Fabian Groffen <email>grobian@gentoo.org</email></para></listitem>
    <listitem><para>Jason DeTiberus <email>jdetiber@redhat.com</email></para></listitem>
    <listitem><para>Stefan Assmann <email>sassmann@kpanic.de</email></para></listitem>
    <listitem><para>Steve Kemp <email>steve@steve.org.uk</email></para></listitem>
    <listitem><para>Terry Chan <email>tchan@lunar-linux.org</email></para></listitem>
    <listitem><para>Tyler Earnest <email>tylere@rne.st</email></para></listitem>
=======
  </sect2>

  <sect2 id="cond-date-see-also">
    <title>See Also</title>

    <itemizedlist>
      <listitem><para><ulink url="http://www.neomutt.org/">NeoMutt Project</ulink></para></listitem>
      <listitem><para><link linkend="index-format">$index_format</link></para></listitem>
      <listitem><para><link linkend="nested-if">nested-if patch</link></para></listitem>
      <listitem><para><literal>strftime(3)</literal></para></listitem>
    </itemizedlist>
  </sect2>

  <sect2 id="cond-date-known-bugs">
    <title>Known Bugs</title>

    <para>
      Date parsing doesn't quite do what you expect.
      <quote>1w</quote> doesn't mean the <quote>in the last 7 days</quote>, but
      <quote><emphasis>this</emphasis> week</quote>.  This doesn't match
      the normal Mutt behaviour: for example <literal>~d>1w</literal>
      means emails dated in the last 7 days.
    </para>

  </sect2>

  <sect2 id="cond-date-credits">
    <title>Credits</title>
    <itemizedlist>
    <listitem><para>Aaron Schrab <email>aaron@schrab.com</email></para></listitem>
    <listitem><para>Eric Davis <email>edavis@insanum.com</email></para></listitem>
>>>>>>> c180e153
    <listitem><para>Richard Russon <email>rich@flatcap.org</email></para></listitem>
    </itemizedlist>
  </sect2>
</sect1>

<<<<<<< HEAD
<sect1 id="skip-quoted-patch">
	<title>Skip-Quoted Patch</title>
	<subtitle>Leave some context visible</subtitle>

	<sect2 id="skip-quoted-patch2">
		<title>Patch</title>

		<para>
			To check if Mutt supports <quote>skip-quoted</quote>, look for
			<quote>patch-skip-quoted</quote> in the mutt version.
			See: <xref linkend="mutt-patches"/>.
		</para>

		<itemizedlist>
			<title>Dependencies:</title>
			<listitem><para>mutt-1.6.1</para></listitem>
		</itemizedlist>

		<para>This patch is part of the <ulink url="http://www.neomutt.org/">NeoMutt Project</ulink>.</para>
	</sect2>

	<sect2 id="skip-quoted-intro">
		<title>Introduction</title>

		<para>
			When viewing an email, the
			<literal>&lt;skip-to-quoted&gt;</literal> function (by default the
			<literal>S</literal> key) will scroll past any quoted text.
			Sometimes, a little context is useful.
		</para>

		<para>
			By setting the <literal>$skip_quoted_offset</literal> variable, you
			can select how much of the quoted text is left visible.
		</para>
	</sect2>

	<sect2 id="skip-quoted-variables">
		<title>Variables</title>
		<table id="table-skip-quoted-variables">
			<title>Skip-Quoted Variables</title>
			<tgroup cols="3">
				<thead>
					<row>
						<entry>Name</entry>
						<entry>Type</entry>
						<entry>Default</entry>
					</row>
				</thead>
				<tbody>
					<row>
						<entry><literal>skip_quoted_offset</literal></entry>
						<entry>number</entry>
						<entry>0</entry>
					</row>
				</tbody>
			</tgroup>
		</table>
	</sect2>

<!--
	<sect2 id="skip-quoted-functions">
		<title>Functions</title>
		<para>None</para>
	</sect2>

	<sect2 id="skip-quoted-commands">
		<title>Commands</title>
		<para>None</para>
	</sect2>

	<sect2 id="skip-quoted-colors">
		<title>Colors</title>
		<para>None</para>
	</sect2>

	<sect2 id="skip-quoted-sort">
		<title>Sort</title>
		<para>None</para>
	</sect2>
-->

	<sect2 id="skip-quoted-muttrc">
		<title>Muttrc</title>

<screen>
<emphasis role="comment"># Example Mutt config file for the 'skip-quoted' patch.
 
# The 'S' (skip-quoted) command scrolls the pager past the quoted text (usually
# indented with '&gt; '.  Setting 'skip_quoted_offset' leaves some lines of quoted
# text on screen for context.
 
# Show three quoted lines before the reply</emphasis>
set skip_quoted_offset = 3
 
<emphasis role="comment"># vim: syntax=muttrc</emphasis>
</screen>
	</sect2>

	<sect2 id="skip-quoted-see-also">
		<title>See Also</title>

		<itemizedlist>
			<listitem><para><ulink url="http://www.neomutt.org/">NeoMutt Project</ulink></para></listitem>
		</itemizedlist>
	</sect2>

	<sect2 id="skip-quoted-known-bugs">
		<title>Known Bugs</title>
		<para>None</para>
	</sect2>

	<sect2 id="skip-quoted-credits">
		<title>Credits</title>
		<itemizedlist>
		<listitem><para>David Sterba <email>dsterba@suse.cz</email></para></listitem>
		<listitem><para>Richard Russon <email>rich@flatcap.org</email></para></listitem>
		</itemizedlist>
	</sect2>
</sect1>

<sect1 id="status-color">
	<title>Status Color Patch</title>
	<subtitle>Custom rules for theming the status bar</subtitle>

	<sect2 id="status-color-patch">
		<title>Patch</title>

		<para>
			To check if Mutt supports <quote>Status Color</quote>, look for
			<quote>patch-status-color</quote> in the mutt version.
			See: <xref linkend="mutt-patches"/>.
		</para>

		<itemizedlist>
			<title>Dependencies:</title>
			<listitem><para>mutt-1.6.1</para></listitem>
		</itemizedlist>

		<para>This patch is part of the <ulink url="http://www.neomutt.org/">NeoMutt Project</ulink>.</para>
	</sect2>

	<sect2 id="status-color-intro">
		<title>Introduction</title>

        <para>
		The <quote>status-color</quote> patch allows you to theme different
		parts of the status bar (also when it's used by the index).
        </para>

        <para>
		Unlike normal color commands, <literal>color status</literal> can now
		take up to 2 extra parameters (regex, num).
        </para>
	</sect2>

<!--
	<sect2 id="status-color-variables">
		<title>Variables</title>
		<para>None</para>
	</sect2>

	<sect2 id="status-color-functions">
		<title>Functions</title>
		<para>None</para>
	</sect2>
-->

	<sect2 id="status-color-commands">
		<title>Commands</title>
		<cmdsynopsis>
			<command>color</command>
			<arg choice="plain">
				<option>status</option>
			</arg>
			<arg choice="plain">
				<replaceable class="parameter">foreground</replaceable>
			</arg>
			<arg choice="plain">
				<replaceable class="parameter">background</replaceable>
			</arg>
			<group choice="opt">
				<arg choice="plain">
					<replaceable class="parameter">regex</replaceable>
				</arg>
				<group choice="opt">
					<arg choice="plain">
						<replaceable class="parameter">num</replaceable>
					</arg>
				</group>
			</group>
		</cmdsynopsis>

		<para>
			With zero parameters, Mutt will set the default color for the entire
			status bar.
		</para>

		<para>
			With one parameter, Mutt will only color the parts matching the
			regex.
		</para>

		<para>
			With two parameters, Mutt will only color the num'th sub-match of
			the regex.
		</para>
	</sect2>

	<sect2 id="status-color-colors">
		<title>Colors</title>

		<table id="table-status-color-colors">
			<title>Status Colors</title>
			<tgroup cols="3">
				<thead>
					<row>
						<entry>Name</entry>
						<entry>Default Color</entry>
						<entry>Description</entry>
					</row>
				</thead>
				<tbody>
					<row>
						<entry>status</entry>
						<entry><literal>reverse</literal></entry>
						<entry>Status bar</entry>
					</row>
				</tbody>
			</tgroup>
		</table>
	</sect2>

<!--
	<sect2 id="status-color-sort">
		<title>Sort</title>
		<para>None</para>
	</sect2>
-->

	<sect2 id="status-color-muttrc">
		<title>Muttrc</title>
<screen>
<emphasis role="comment"># Example Mutt config file for the 'status-color' patch.
 
# The 'status-color' patch allows you to theme different parts of
# the status bar (also when it's used by the index).
 
# For the examples below, set some defaults</emphasis>
set status_format='-%r-Mutt: %f [Msgs:%?M?%M/?%m%?n? New:%n?%?o? Old:%o?%?d? Del:%d?%?F? Flag:%F?%?t? Tag:%t?%?p? Post:%p?%?b? Inc:%b?%?l? %l?]---(%s/%S)-%&gt;-(%P)---'
set index_format='%4C %Z %{%b %d} %-15.15L (%?l?%4l&amp;%4c?) %s'
set sort=threads
set sort_aux=last-date-received
 
<emphasis role="comment"># 'status color' can take up to 2 extra parameters
 
# color status foreground background [ regex [ num ]]
 
# 0 extra parameters
# Set the default color for the entire status line</emphasis>
color status blue white
 
<emphasis role="comment"># 1 extra parameter
# Set the color for a matching pattern
# color status foreground background regexp
 
# Highlight New, Deleted, or Flagged emails</emphasis>
color status brightred white '(New|Del|Flag):[0-9]+'
 
<emphasis role="comment"># Highlight mailbox ordering if it's different from the default
# First, highlight anything (*/*)</emphasis>
color status brightred default '\([^)]+/[^)]+\)'
 
<emphasis role="comment"># Then override the color for one specific case</emphasis>
color status default   default '\(threads/last-date-received\)'
 
<emphasis role="comment"># 2 extra parameters
# Set the color for the nth submatch of a pattern
# color status foreground background regexp num
 
# Highlight the contents of the []s but not the [] themselves</emphasis>
color status red default '\[([^]]+)\]' 1
 
<emphasis role="comment"># The '1' refers to the first regex submatch, which is the inner
# part in ()s
 
# Highlight the mailbox</emphasis>
color status brightwhite default 'Mutt: ([^ ]+)' 1
 
<emphasis role="comment"># Search for 'Mutt: ' but only highlight what comes after it
 
# vim: syntax=muttrc</emphasis>
</screen>
	</sect2>

	<sect2 id="status-color-see-also">
		<title>See Also</title>

		<itemizedlist>
			<listitem><para><ulink url="http://www.neomutt.org/">NeoMutt Project</ulink></para></listitem>
			<listitem><para><link linkend="compile-time-features">Compile-Time Features</link></para></listitem>
			<listitem><para><link linkend="regexp">Regular Expressions</link></para></listitem>
			<listitem><para><link linkend="patterns">Patterns</link></para></listitem>
			<listitem><para><link linkend="index-color">index-color patch</link></para></listitem>
			<listitem><para><link linkend="color">Color command</link></para></listitem>
		</itemizedlist>
	</sect2>

	<sect2 id="status-color-known-bugs">
		<title>Known Bugs</title>
		<para>None</para>
	</sect2>

	<sect2 id="status-color-credits">
		<title>Credits</title>
		<itemizedlist>
		<listitem><para>David Sterba <email>dsterba@suse.cz</email></para></listitem>
		<listitem><para>Thomas Glanzmann <email>thomas@glanzmann.de</email></para></listitem>
		<listitem><para>Kirill A. Shutemov <email>kirill@shutemov.name</email></para></listitem>
		<listitem><para>Richard Russon <email>rich@flatcap.org</email></para></listitem>
		</itemizedlist>
	</sect2>
</sect1>

<sect1 id="tls-sni">
	<title>TLS-SNI Patch</title>
	<subtitle>Negotiate with a server for a TSL/SSL certificate</subtitle>

	<sect2 id="tls-sni-patch">
		<title>Patch</title>

		<para>
			To check if Mutt supports <quote>TLS-SNI</quote>, look for
			<quote>patch-tls-sni</quote> in the mutt version.
			See: <xref linkend="mutt-patches"/>.
		</para>

		<itemizedlist>
			<title>Dependencies:</title>
			<listitem><para>mutt-1.6.1</para></listitem>
			<listitem><para>OpenSSL</para></listitem>
		</itemizedlist>

		<para>This patch is part of the <ulink url="http://www.neomutt.org/">NeoMutt Project</ulink>.</para>
	</sect2>

	<sect2 id="tls-sni-intro">
		<title>Introduction</title>

		<para>
		The <quote>TLS-SNI</quote> patch adds support for TLS virtual hosting.
		If your mail server doesn't support this everything will still work
		normally.
		</para>

		<para>
		TLS supports sending the expected server hostname during the
		handshake, via the SNI extension.  This can be used to select a
		server certificate to issue to the client, permitting
		virtual-hosting without requiring multiple IP addresses.
		</para>

		<para>
		This has been tested against Exim 4.80, which optionally logs SNI
		and can perform vhosting.
		</para>

        <para>
		To verify TLS SNI support by a server, you can use:
        </para>

<screen>
openssl s_client -host &lt;imap server&gt; -port &lt;port&gt; -tls1 -servername &lt;imap server&gt;
</screen>
	</sect2>

<!--
	<sect2 id="tls-sni-variables">
		<title>Variables</title>
		<para>None</para>
	</sect2>

	<sect2 id="tls-sni-functions">
		<title>Functions</title>
		<para>None</para>
	</sect2>

	<sect2 id="tls-sni-commands">
		<title>Commands</title>
		<para>None</para>
	</sect2>

	<sect2 id="tls-sni-colors">
		<title>Colors</title>
		<para>None</para>
	</sect2>

	<sect2 id="tls-sni-sort">
		<title>Sort</title>
		<para>None</para>
	</sect2>
-->

	<sect2 id="tls-sni-muttrc">
		<title>Muttrc</title>
		<para>None</para>
	</sect2>

	<sect2 id="tls-sni-see-also">
		<title>See Also</title>

		<itemizedlist>
			<listitem><para><ulink url="http://www.neomutt.org/">NeoMutt Project</ulink></para></listitem>
		</itemizedlist>
	</sect2>

	<sect2 id="tls-sni-known-bugs">
		<title>Known Bugs</title>
		<para>None</para>
	</sect2>

	<sect2 id="tls-sni-credits">
		<title>Credits</title>
		<itemizedlist>
		<listitem><para>Jeremy Katz <email>katzj@linuxpower.org</email></para></listitem>
		<listitem><para>Phil Pennock <email>mutt-dev@spodhuis.demon.nl</email></para></listitem>
		<listitem><para>Richard Russon <email>rich@flatcap.org</email></para></listitem>
		</itemizedlist>
	</sect2>
</sect1>

<sect1 id="trash-folder">
	<title>Trash Folder Patch</title>
	<subtitle>Automatically move "deleted" emails to a trash bin</subtitle>

	<sect2 id="trash-folder-patch">
		<title>Patch</title>

		<para>
			To check if Mutt supports <quote>Trash Folder</quote>, look for
			<quote>patch-trash</quote> in the mutt version.
			See: <xref linkend="mutt-patches"/>.
		</para>

		If IMAP is enabled, this patch will use it

		<itemizedlist>
			<title>Dependencies:</title>
			<listitem><para>mutt-1.6.1</para></listitem>
			<listitem><para>IMAP support</para></listitem>
		</itemizedlist>

		<para>This patch is part of the <ulink url="http://www.neomutt.org/">NeoMutt Project</ulink>.</para>
	</sect2>

	<sect2 id="trash-folder-intro">
		<title>Introduction</title>

		<para>
		In Mutt, when you <quote>delete</quote> an email it is first marked
		deleted.  The email isn't really gone until
		<link linkend="index-map">&lt;sync-mailbox&gt;</link> is called.
		This happens when the user leaves the folder, or the function is called
		manually.
		</para>

		<para>
		After <literal>&lt;sync-mailbox&gt;</literal> has been called the email is gone forever.
		</para>

		<para>
		The <link linkend="trash">$trash</link> variable defines a folder in
		which to keep old emails.  As before, first you mark emails for
		deletion.  When &lt;sync-mailbox&gt; is called the emails are moved to
		the trash folder.
		</para>

		<para>
		The <literal>$trash</literal> path can be either a full directory,
		or be relative to the <link linkend="folder">$folder</link>
		variable, like the <literal>mailboxes</literal> command.
		</para>

		<note>
		Emails deleted from the trash folder are gone forever.
		</note>
	</sect2>

	<sect2 id="trash-folder-variables">
		<title>Variables</title>
		<table id="table-trash-variables">
			<title>Trash Variables</title>
			<tgroup cols="3">
				<thead>
					<row>
						<entry>Name</entry>
						<entry>Type</entry>
						<entry>Default</entry>
					</row>
				</thead>
				<tbody>
					<row>
						<entry>trash</entry>
						<entry>string</entry>
						<entry>(none)</entry>
					</row>
				</tbody>
			</tgroup>
		</table>
	</sect2>

	<sect2 id="trash-folder-functions">
		<title>Functions</title>
		<table id="table-trash-functions">
			<title>Trash Functions</title>
			<tgroup cols="4">
				<thead>
					<row>
						<entry>Menus</entry>
						<entry>Default Key</entry>
						<entry>Function</entry>
						<entry>Description</entry>
					</row>
				</thead>
				<tbody>
					<row>
						<entry>index,pager</entry>
						<entry>(none)</entry>
						<entry><literal>&lt;purge-message&gt;</literal></entry>
						<entry>really delete the current entry, bypassing the trash folder</entry>
					</row>
				</tbody>
			</tgroup>
		</table>
	</sect2>

<!--
	<sect2 id="trash-folder-commands">
		<title>Commands</title>
		<para>None</para>
	</sect2>

	<sect2 id="trash-folder-colors">
		<title>Colors</title>
		<para>None</para>
	</sect2>

	<sect2 id="trash-folder-sort">
		<title>Sort</title>
		<para>None</para>
	</sect2>
-->

	<sect2 id="trash-folder-muttrc">
		<title>Muttrc</title>
<screen>
<emphasis role="comment"># Example Mutt config file for the 'trash' feature.
 
# This feature defines a new 'trash' folder.
# When mail is deleted it will be moved to this folder.
 
# Folder in which to put deleted emails</emphasis>
set trash='+Trash'
set trash='/home/flatcap/Mail/Trash'
 
<emphasis role="comment"># The default delete key 'd' will move an email to the 'trash' folder
# Bind 'D' to REALLY delete an email</emphasis>
bind index D purge-message
 
<emphasis role="comment"># Note: Deleting emails from the 'trash' folder will REALLY delete them.
 
# vim: syntax=muttrc</emphasis>
</screen>
	</sect2>

	<sect2 id="trash-folder-see-also">
		<title>See Also</title>

		<itemizedlist>
			<listitem><para><ulink url="http://www.neomutt.org/">NeoMutt Project</ulink></para></listitem>
			<listitem><para><link linkend="folder-hook">folder-hook</link></para></listitem>
		</itemizedlist>
	</sect2>

	<sect2 id="trash-folder-known-bugs">
		<title>Known Bugs</title>
		<para>None</para>
	</sect2>

	<sect2 id="trash-folder-credits">
		<title>Credits</title>
		<itemizedlist>
		<listitem><para>Cedric Duval <email>cedricduval@free.fr</email></para></listitem>
		<listitem><para>Benjamin Kuperman <email>kuperman@acm.org</email></para></listitem>
		<listitem><para>Paul Miller <email>paul@voltar.org</email></para></listitem>
		<listitem><para>Richard Russon <email>rich@flatcap.org</email></para></listitem>
		</itemizedlist>
	</sect2>
</sect1>

=======
>>>>>>> c180e153
</chapter>

<chapter id="security">
<title>Security Considerations</title>

<para>
First of all, Mutt contains no security holes included by intention but
may contain unknown security holes. As a consequence, please run Mutt
only with as few permissions as possible. Especially, do not run Mutt as
the super user.
</para>

<para>
When configuring Mutt, there're some points to note about secure setups
so please read this chapter carefully.
</para>

<sect1 id="security-passwords">
<title>Passwords</title>

<para>
Although Mutt can be told the various passwords for accounts, please
never store passwords in configuration files. Besides the fact that the
system's operator can always read them, you could forget to mask it out
when reporting a bug or asking for help via a mailing list. Even worse,
your mail including your password could be archived by internet search
engines, mail-to-news gateways etc. It may already be too late before
you notice your mistake.
</para>

</sect1>

<sect1 id="security-tempfiles">
<title>Temporary Files</title>

<para>
Mutt uses many temporary files for viewing messages, verifying digital
signatures, etc. As long as being used, these files are visible by other
users and maybe even readable in case of misconfiguration.  Also, a
different location for these files may be desired which can be changed
via the <link linkend="tmpdir">$tmpdir</link> variable.
</para>

</sect1>

<sect1 id="security-leaks">
<title>Information Leaks</title>

<sect2 id="security-leaks-mid">
<title>Message-Id: headers</title>

<para>
Message-Id: headers contain a local part that is to be created in a
unique fashion. In order to do so, Mutt will <quote>leak</quote> some
information to the outside world when sending messages: the generation
of this header includes a step counter which is increased (and rotated)
with every message sent. In a longer running mutt session, others can
make assumptions about your mailing habits depending on the number of
messages sent. If this is not desired, the header can be manually
provided using <link linkend="edit-headers">$edit_headers</link> (though
not recommended).
</para>

</sect2>

<sect2 id="security-leaks-mailto">
<title><literal>mailto:</literal>-style Links</title>

<para>
As Mutt be can be set up to be the mail client to handle
<literal>mailto:</literal> style links in websites, there're security
considerations, too. Arbitrary header fields can be embedded in these
links which could override existing header fields or attach arbitrary
files using <link linkend="attach-header">the Attach:
pseudoheader</link>. This may be problematic if the <link
linkend="edit-headers">$edit-headers</link> variable is
<emphasis>unset</emphasis>, i.e. the user doesn't want to see header
fields while editing the message and doesn't pay enough attention to the
compose menu's listing of attachments.
</para>

<para>
For example, following a link like
</para>

<screen>
mailto:joe@host?Attach=~/.gnupg/secring.gpg</screen>

<para>
will send out the user's private gnupg keyring to
<literal>joe@host</literal> if the user doesn't follow the information
on screen carefully enough.
</para>

<para>
To prevent these issues, Mutt by default only accepts the
<literal>Subject</literal> and <literal>Body</literal> headers.
Allowed headers can be adjusted with the
<link linkend="mailto-allow"><command>mailto_allow</command></link> and
<link linkend="mailto-allow"><command>unmailto_allow</command></link> commands.
</para>

</sect2>

</sect1>

<sect1 id="security-external">
<title>External Applications</title>

<para>
Mutt in many places has to rely on external applications or for
convenience supports mechanisms involving external applications.
</para>

<para>
One of these is the <literal>mailcap</literal> mechanism as defined by
RfC1524. Details about a secure use of the mailcap mechanisms is given
in <xref linkend="secure-mailcap"/>.
</para>

<para>
Besides the mailcap mechanism, Mutt uses a number of other external
utilities for operation, for example to provide crypto support, in
backtick expansion in configuration files or format string filters.  The
same security considerations apply for these as for tools involved via
mailcap.
</para>

</sect1>

</chapter>


<chapter id="tuning">
<title>Performance Tuning</title>

<sect1 id="tuning-mailboxes">
<title>Reading and Writing Mailboxes</title>

<para>
Mutt's performance when reading mailboxes can be improved in two ways:
</para>

<orderedlist>

<listitem>
<para>
For remote folders (IMAP and POP) as well as folders using one-file-per
message storage (Maildir and MH), Mutt's performance can be greatly
improved using <link linkend="header-caching">header caching</link>.
using a single database per folder.
</para>
</listitem>

<listitem>
<para>
Mutt provides the <link linkend="read-inc">$read_inc</link> and <link
linkend="write-inc">$write_inc</link> variables to specify at which rate
to update progress counters. If these values are too low, Mutt may spend
more time on updating the progress counter than it spends on actually
reading/writing folders.
</para>

<para>
For example, when opening a maildir folder with a few thousand messages,
the default value for <link linkend="read-inc">$read_inc</link> may be
too low. It can be tuned on on a folder-basis using <link
linkend="folder-hook"><command>folder-hook</command>s</link>:
</para>

<screen>
<emphasis role="comment"># use very high $read_inc to speed up reading hcache'd maildirs</emphasis>
folder-hook . 'set read_inc=1000'
<emphasis role="comment"># use lower value for reading slower remote IMAP folders</emphasis>
folder-hook ^imap 'set read_inc=100'
<emphasis role="comment"># use even lower value for reading even slower remote POP folders</emphasis>
folder-hook ^pop 'set read_inc=1'</screen>

</listitem>
</orderedlist>

<para>
These settings work on a per-message basis. However, as messages may
greatly differ in size and certain operations are much faster than
others, even per-folder settings of the increment variables may not be
desirable as they produce either too few or too much progress updates.
Thus, Mutt allows to limit the number of progress updates per second
it'll actually send to the terminal using the <link
linkend="time-inc">$time_inc</link> variable.
</para>

</sect1>

<sect1 id="tuning-messages">
<title>Reading Messages from Remote Folders</title>

<para>
Reading messages from remote folders such as IMAP an POP can be slow
especially for large mailboxes since Mutt only caches a very limited
number of recently viewed messages (usually 10) per session (so that it
will be gone for the next session.)
</para>

<para>
To improve performance and permanently cache whole messages, please
refer to Mutt's so-called <link linkend="body-caching">body
caching</link> for details.
</para>

</sect1>

<sect1 id="tuning-search">
<title>Searching and Limiting</title>

<para>
When searching mailboxes either via a search or a limit action, for some
patterns Mutt distinguishes between regular expression and string
searches. For regular expressions, patterns are prefixed with
<quote>~</quote> and with <quote>=</quote> for string searches.
</para>

<para>
Even though a regular expression search is fast, it's several times
slower than a pure string search which is noticeable especially on large
folders. As a consequence, a string search should be used instead of a
regular expression search if the user already knows enough about the
search pattern.
</para>

<para>
For example, when limiting a large folder to all messages sent to or by
an author, it's much faster to search for the initial part of an e-mail
address via <literal>=Luser@</literal> instead of
<literal>~Luser@</literal>. This is especially true for searching
message bodies since a larger amount of input has to be searched.
</para>

<para>
As for regular expressions, a lower case string search pattern makes
Mutt perform a case-insensitive search except for IMAP (because for IMAP
Mutt performs server-side searches which don't support
case-insensitivity).
</para>

</sect1>

</chapter>

<chapter id="reference">
<title>Reference</title>

<sect1 id="commandline">
<title>Command-Line Options</title>

<para>
Running <literal>mutt</literal> with no arguments will make Mutt attempt
to read your spool mailbox.  However, it is possible to read other
mailboxes and to send messages from the command line as well.
</para>

<table id="tab-commandline-options">
<title>Command line options</title>
<tgroup cols="2">
<thead>
<row><entry>Option</entry><entry>Description</entry></row>
</thead>
<tbody>
<row><entry>-A</entry><entry>expand an alias</entry></row>
<row><entry>-a</entry><entry>attach a file to a message</entry></row>
<row><entry>-b</entry><entry>specify a blind carbon-copy (BCC) address</entry></row>
<row><entry>-c</entry><entry>specify a carbon-copy (Cc) address</entry></row>
<row><entry>-d</entry><entry>log debugging output to ~/.muttdebug0 if mutt was compiled with +DEBUG; it can range from 1-5 and affects verbosity (a value of 2 is recommended)</entry></row>
<row><entry>-D</entry><entry>print the value of all Mutt variables to stdout</entry></row>
<row><entry>-E</entry><entry>edit the draft (-H) or include (-i) file</entry></row>
<row><entry>-e</entry><entry>specify a config command to be run after initialization files are read</entry></row>
<row><entry>-f</entry><entry>specify a mailbox to load</entry></row>
<row><entry>-F</entry><entry>specify an alternate file to read initialization commands</entry></row>
<row><entry>-h</entry><entry>print help on command line options</entry></row>
<row><entry>-H</entry><entry>specify a draft file from which to read a header and body</entry></row>
<row><entry>-i</entry><entry>specify a file to include in a message composition</entry></row>
<row><entry>-m</entry><entry>specify a default mailbox type</entry></row>
<row><entry>-n</entry><entry>do not read the system Muttrc</entry></row>
<row><entry>-p</entry><entry>recall a postponed message</entry></row>
<row><entry>-Q</entry><entry>query a configuration variable</entry></row>
<row><entry>-R</entry><entry>open mailbox in read-only mode</entry></row>
<row><entry>-s</entry><entry>specify a subject (enclose in quotes if it contains spaces)</entry></row>
<row><entry>-v</entry><entry>show version number and compile-time definitions</entry></row>
<row><entry>-x</entry><entry>simulate the mailx(1) compose mode</entry></row>
<row><entry>-y</entry><entry>show a menu containing the files specified by the <command>mailboxes</command> command</entry></row>
<row><entry>-z</entry><entry>exit immediately if there are no messages in the mailbox</entry></row>
<row><entry>-Z</entry><entry>open the first folder with new message, exit immediately if none</entry></row>
</tbody>
</tgroup>
</table>

<para>
To read messages in a mailbox
</para>

<cmdsynopsis>
<command>mutt</command>
<arg choice="opt"><option>-nz</option></arg>
<arg choice="opt"><option>-F</option>
<replaceable>muttrc</replaceable>
</arg>
<arg choice="opt"><option>-m</option>
<replaceable>type</replaceable>
</arg>
<arg choice="opt"><option>-f</option>
<replaceable>mailbox</replaceable>
</arg>
</cmdsynopsis>

<para>
To compose a new message
</para>

<cmdsynopsis>
<command>mutt</command>
<arg choice="opt"><option>-En</option></arg>
<arg choice="opt"><option>-F</option>
<replaceable>muttrc</replaceable>
</arg>
<arg choice="opt"><option>-c</option>
<replaceable>address</replaceable>
</arg>
<arg choice="opt"><option>-Hi</option>
<replaceable>filename</replaceable>
</arg>
<arg choice="opt"><option>-s</option>
<replaceable>subject</replaceable>
</arg>
<arg choice="opt">
<option>-a</option>
<replaceable>file</replaceable>
<arg choice="opt" rep="repeat"/>
--
</arg>
<group choice="plain" rep="repeat">
<arg choice="plain">
<replaceable>address</replaceable>
</arg>
<arg choice="plain">
<replaceable>mailto_url</replaceable>
</arg>
</group>
</cmdsynopsis>

<para>
Mutt also supports a <quote>batch</quote> mode to send prepared
messages.  Simply redirect input from the file you wish to send.  For
example,
</para>

<screen>
mutt -s "data set for run #2" professor@bigschool.edu &lt; ~/run2.dat</screen>

<para>
will send a message to
<literal>&lt;professor@bigschool.edu&gt;</literal> with a subject of
<quote>data set for run #2</quote>.  In the body of the message will be
the contents of the file <quote>~/run2.dat</quote>.
</para>

<para>
An include file passed with <literal>-i</literal> will be used as the
body of the message.  When combined with <literal>-E</literal>, the
include file will be directly edited during message composition.  The
file will be modified regardless of whether the message is sent or
aborted.
</para>

<para>
A draft file passed with <literal>-H</literal> will be used as the
initial header and body for the message.  Multipart messages can be
used as a draft file.  When combined with <literal>-E</literal>, the
draft file will be updated to the final state of the message after
composition, regardless of whether the message is sent, aborted, or
even postponed.  Note that if the message is sent encrypted or signed,
the draft file will be saved that way too.
</para>

<para>
All files passed with <literal>-a</literal> <emphasis>file</emphasis>
will be attached as a MIME part to the message. To attach a single or
several files, use <quote>--</quote> to separate files and recipient
addresses:
</para>

<screen>
mutt -a image.png -- some@one.org</screen>

<para>
or
</para>

<screen>
mutt -a *.png -- some@one.org</screen>

<note>
<para>
The <literal>-a</literal> option must be last in the option list.
</para>
</note>

<para>
In addition to accepting a list of email addresses, Mutt also accepts a URL with
the <literal>mailto:</literal> schema as specified in RFC2368.  This is useful
when configuring a web browser to launch Mutt when clicking on mailto links.
</para>

<screen>
mutt mailto:some@one.org?subject=test&amp;cc=other@one.org</screen>

</sect1>

<sect1 id="commands">
<title>Configuration Commands</title>

<para>
The following are the commands understood by Mutt:
</para>

<itemizedlist>

<listitem>
<cmdsynopsis>
<command><link linkend="account-hook">account-hook</link></command>
<arg choice="plain">
<replaceable>regexp</replaceable>
<replaceable>command</replaceable>
</arg>
</cmdsynopsis>
</listitem>

<listitem>
<cmdsynopsis>
<command><link linkend="alias">alias</link></command>
<arg choice="opt" rep="repeat">
<option>-group</option>
<replaceable class="parameter">name</replaceable>
</arg>
<arg choice="plain">
<replaceable class="parameter">key</replaceable>
</arg>
<arg choice="plain">
<replaceable class="parameter">address</replaceable>
</arg>
<arg choice="opt" rep="repeat">
<replaceable class="parameter">address</replaceable>
</arg>

<command><link linkend="alias">unalias</link></command>
<arg choice="opt" rep="repeat">
<option>-group</option>
<replaceable>name</replaceable>
</arg>
<group choice="req">
<arg choice="plain">
<replaceable class="parameter">*</replaceable>
</arg>
<arg choice="plain" rep="repeat">
<replaceable class="parameter">key</replaceable>
</arg>
</group>
</cmdsynopsis>
</listitem>

<listitem>
<cmdsynopsis>
<command><link linkend="alternates">alternates</link></command>
<arg choice="opt" rep="repeat">
<option>-group</option>
<replaceable>name</replaceable>
</arg>
<arg choice="plain">
<replaceable>regexp</replaceable>
</arg>
<arg choice="opt" rep="repeat">
<replaceable>regexp</replaceable>
</arg>

<command><link linkend="alternates">unalternates</link></command>
<arg choice="opt" rep="repeat">
<option>-group</option>
<replaceable>name</replaceable>
</arg>
<group choice="req">
<arg choice="plain">
<replaceable>*</replaceable>
</arg>
<arg choice="plain" rep="repeat">
<replaceable>regexp</replaceable>
</arg>
</group>
</cmdsynopsis>
</listitem>

<listitem>
<cmdsynopsis>
<command><link linkend="alternative-order">alternative_order</link></command>
<arg choice="plain">
<replaceable>mimetype</replaceable>
</arg>
<arg choice="opt" rep="repeat">
<replaceable>mimetype</replaceable>
</arg>

<command><link linkend="alternative-order">unalternative_order</link></command>
<group choice="req">
<arg choice="plain">
<replaceable>*</replaceable>
</arg>
<arg choice="plain" rep="repeat">
<replaceable>mimetype</replaceable>
</arg>
</group>
</cmdsynopsis>
</listitem>

<listitem>
<cmdsynopsis>
<command><link linkend="attachments">attachments</link></command>
<arg choice="plain">
<replaceable>{ + | - }disposition</replaceable>
</arg>
<arg choice="plain">
<replaceable>mime-type</replaceable>
</arg>

<command><link linkend="attachments">unattachments</link></command>
<arg choice="plain">
<replaceable>{ + | - }disposition</replaceable>
</arg>
<arg choice="plain">
<replaceable>mime-type</replaceable>
</arg>
</cmdsynopsis>
</listitem>

<listitem>
<cmdsynopsis>
<command><link linkend="append-hook">append-hook</link></command>
<arg choice="plain">
<replaceable class="parameter">pattern</replaceable>
</arg>
<arg choice="plain">
<replaceable class="parameter">shell-command</replaceable>
</arg>
</cmdsynopsis>
</listitem>

<listitem>
<cmdsynopsis>
<command><link linkend="auto-view">auto_view</link></command>
<arg choice="plain">
<replaceable>mimetype</replaceable>
</arg>
<arg choice="opt" rep="repeat">
<replaceable>mimetype</replaceable>
</arg>

<command><link linkend="auto-view">unauto_view</link></command>
<group choice="req">
<arg choice="plain">
<replaceable>*</replaceable>
</arg>
<arg choice="plain" rep="repeat">
<replaceable>mimetype</replaceable>
</arg>
</group>
</cmdsynopsis>
</listitem>

<listitem>
<cmdsynopsis>
<command><link linkend="bind">bind</link></command>
<arg choice="plain">
<replaceable class="parameter">map</replaceable>
</arg>
<arg choice="plain">
<replaceable class="parameter">key</replaceable>
</arg>
<arg choice="plain">
<replaceable class="parameter">function</replaceable>
</arg>
</cmdsynopsis>
</listitem>

<listitem>
<cmdsynopsis>
<command><link linkend="charset-hook">charset-hook</link></command>
<arg choice="plain">
<replaceable class="parameter">alias</replaceable>
</arg>
<arg choice="plain">
<replaceable class="parameter">charset</replaceable>
</arg>
</cmdsynopsis>
</listitem>

<listitem>
<cmdsynopsis>
<command><link linkend="iconv-hook">iconv-hook</link></command>
<arg choice="plain">
<replaceable class="parameter">charset</replaceable>
</arg>
<arg choice="plain">
<replaceable class="parameter">local-charset</replaceable>
</arg>
</cmdsynopsis>
</listitem>

<listitem>
<cmdsynopsis>
<command><link linkend="close-hook">close-hook</link></command>
<arg choice="plain">
<replaceable class="parameter">pattern</replaceable>
</arg>
<arg choice="plain">
<replaceable class="parameter">shell-command</replaceable>
</arg>
</cmdsynopsis>
</listitem>

<listitem>
<cmdsynopsis>
<command><link linkend="color">color</link></command>
<arg choice="plain">
<replaceable class="parameter">object</replaceable>
</arg>
<arg choice="plain">
<replaceable class="parameter">foreground</replaceable>
</arg>
<arg choice="plain">
<replaceable class="parameter">background</replaceable>
</arg>

<command><link linkend="color">color</link></command>
<group choice="req">
<arg choice="plain">
<option>header</option>
</arg>
<arg choice="plain">
<option>body</option>
</arg>
</group>
<arg choice="plain">
<replaceable class="parameter">foreground</replaceable>
</arg>
<arg choice="plain">
<replaceable class="parameter">background</replaceable>
</arg>
<arg choice="plain">
<replaceable class="parameter">regexp</replaceable>
</arg>

<command><link linkend="color">color</link></command>
<arg choice="plain">
<option>index</option>
</arg>
<arg choice="plain">
<replaceable class="parameter">foreground</replaceable>
</arg>
<arg choice="plain">
<replaceable class="parameter">background</replaceable>
</arg>
<arg choice="plain">
<replaceable class="parameter">pattern</replaceable>
</arg>

<command><link linkend="color">uncolor</link></command>
<group choice="req">
<arg choice="plain">
<option>index</option>
</arg>
<arg choice="plain">
<option>header</option>
</arg>
<arg choice="plain">
<option>body</option>
</arg>
</group>
<group choice="req">
<arg choice="plain">
<replaceable>*</replaceable>
</arg>
<arg choice="plain" rep="repeat">
<replaceable>pattern</replaceable>
</arg>
</group>
</cmdsynopsis>
</listitem>

<listitem>
<cmdsynopsis>
<command><link linkend="open-hook">open-hook</link></command>
<arg choice="plain">
<replaceable class="parameter">pattern</replaceable>
</arg>
<arg choice="plain">
<replaceable class="parameter">shell-command</replaceable>
</arg>
</cmdsynopsis>
</listitem>

<listitem>
<cmdsynopsis>
<command><link linkend="crypt-hook">crypt-hook</link></command>
<arg choice="plain">
<replaceable class="parameter">regexp</replaceable>
</arg>
<arg choice="plain">
<replaceable class="parameter">keyid</replaceable>
</arg>
</cmdsynopsis>
</listitem>

<listitem>
<cmdsynopsis>
<command><link linkend="exec">exec</link></command>
<arg choice="plain">
<replaceable class="parameter">function</replaceable>
</arg>
<arg choice="opt" rep="repeat">
<replaceable class="parameter">function</replaceable>
</arg>
</cmdsynopsis>
</listitem>

<listitem>
<cmdsynopsis>
<command><link linkend="fcc-hook">fcc-hook</link></command>
<arg choice="plain">
<replaceable class="parameter">[!]pattern</replaceable>
</arg>
<arg choice="plain">
<replaceable class="parameter">mailbox</replaceable>
</arg>
</cmdsynopsis>
</listitem>

<listitem>
<cmdsynopsis>
<command><link linkend="fcc-save-hook">fcc-save-hook</link></command>
<arg choice="plain">
<replaceable class="parameter">[!]pattern</replaceable>
</arg>
<arg choice="plain">
<replaceable class="parameter">mailbox</replaceable>
</arg>
</cmdsynopsis>
</listitem>

<listitem>
<cmdsynopsis>
<command><link linkend="folder-hook">folder-hook</link></command>
<arg choice="plain">
<replaceable class="parameter">[!]regexp</replaceable>
</arg>
<arg choice="plain">
<replaceable class="parameter">command</replaceable>
</arg>
</cmdsynopsis>
</listitem>

<listitem>
<cmdsynopsis>
<command><link linkend="addrgroup">group</link></command>
<arg choice="opt" rep="repeat">
<option>-group</option>
<replaceable class="parameter">name</replaceable>
</arg>
<group choice="req">
<arg choice="plain" rep="repeat">
<option>-rx</option>
<replaceable class="parameter">expr</replaceable>
</arg>
<arg choice="plain" rep="repeat">
<option>-addr</option>
<replaceable class="parameter">expr</replaceable>
</arg>
</group>

<command><link linkend="addrgroup">ungroup</link></command>
<arg choice="opt" rep="repeat">
<option>-group</option>
<replaceable class="parameter">name</replaceable>
</arg>
<group choice="req">
<arg choice="plain">
<replaceable class="parameter">*</replaceable>
</arg>
<arg choice="plain" rep="repeat">
<option>-rx</option>
<replaceable class="parameter">expr</replaceable>
</arg>
<arg choice="plain" rep="repeat">
<option>-addr</option>
<replaceable class="parameter">expr</replaceable>
</arg>
</group>
</cmdsynopsis>
</listitem>

<listitem>
<cmdsynopsis>
<command><link linkend="hdr-order">hdr_order</link></command>
<arg choice="plain">
<replaceable class="parameter">header</replaceable>
</arg>
<arg choice="opt" rep="repeat">
<replaceable class="parameter">header</replaceable>
</arg>

<command><link linkend="hdr-order">unhdr_order</link></command>
<group choice="req">
<arg choice="plain">
<replaceable>*</replaceable>
</arg>
<arg choice="plain" rep="repeat">
<replaceable>header</replaceable>
</arg>
</group>
</cmdsynopsis>
</listitem>

<listitem>
<cmdsynopsis>
<command>ifdef</command>
<arg choice="plain">
<replaceable class="parameter">item</replaceable>
</arg>
<arg choice="plain">
<replaceable class="parameter">"config-command [args]"</replaceable>
</arg>
</cmdsynopsis>
</listitem>

<listitem>
<cmdsynopsis>
<command><link linkend="ignore">ignore</link></command>
<arg choice="plain">
<replaceable class="parameter">pattern</replaceable>
</arg>
<arg choice="opt" rep="repeat">
<replaceable class="parameter">pattern</replaceable>
</arg>

<command><link linkend="ignore">unignore</link></command>
<group choice="req">
<arg choice="plain">
<replaceable>*</replaceable>
</arg>
<arg choice="plain" rep="repeat">
<replaceable>pattern</replaceable>
</arg>
</group>
</cmdsynopsis>
</listitem>

<listitem>
<cmdsynopsis>
<command><link linkend="lists">lists</link></command>
<arg>
<option>-group</option>
<replaceable class="parameter">name</replaceable>
</arg>
<arg choice="plain">
<replaceable class="parameter">regexp</replaceable>
</arg>
<arg choice="opt" rep="repeat">
<replaceable class="parameter">regexp</replaceable>
</arg>

<command><link linkend="lists">unlists</link></command>
<arg choice="opt" rep="repeat">
<option>-group</option>
<replaceable>name</replaceable>
</arg>
<group choice="req">
<arg choice="plain">
<replaceable>*</replaceable>
</arg>
<arg choice="plain" rep="repeat">
<replaceable>regexp</replaceable>
</arg>
</group>
</cmdsynopsis>
</listitem>

<listitem>
<cmdsynopsis>
<command><link linkend="macro">macro</link></command>
<arg choice="plain">
<replaceable class="parameter">menu</replaceable>
</arg>
<arg choice="plain">
<replaceable class="parameter">key</replaceable>
</arg>
<arg choice="plain">
<replaceable class="parameter">sequence</replaceable>
</arg>
<arg choice="opt">
<replaceable class="parameter">description</replaceable>
</arg>
</cmdsynopsis>
</listitem>

<listitem>
<cmdsynopsis>
<command><link linkend="mailboxes">mailboxes</link></command>
<arg choice="plain">
<replaceable class="parameter">mailbox</replaceable>
</arg>
<arg choice="opt" rep="repeat">
<replaceable class="parameter">mailbox</replaceable>
</arg>

<command><link linkend="mailboxes">unmailboxes</link></command>
<group choice="req">
<arg choice="plain">
<replaceable class="parameter">*</replaceable>
</arg>
<arg choice="plain" rep="repeat">
<replaceable class="parameter">mailbox</replaceable>
</arg>
</group>
</cmdsynopsis>
</listitem>

<listitem>
<cmdsynopsis>
<command><link linkend="mailto-allow">mailto_allow</link></command>
<group choice="req">
<arg choice="plain">
<replaceable class="parameter">*</replaceable>
</arg>
<arg choice="plain" rep="repeat">
<replaceable class="parameter">header-field</replaceable>
</arg>
</group>

<command><link linkend="mailto-allow">unmailto_allow</link></command>
<group choice="req">
<arg choice="plain">
<replaceable class="parameter">*</replaceable>
</arg>
<arg choice="plain" rep="repeat">
<replaceable class="parameter">header-field</replaceable>
</arg>
</group>
</cmdsynopsis>
</listitem>

<listitem>
<cmdsynopsis>
<command><link linkend="mbox-hook">mbox-hook</link></command>
<arg choice="plain">
<replaceable class="parameter">[!]regexp</replaceable>
</arg>
<arg choice="plain">
<replaceable class="parameter">mailbox</replaceable>
</arg>
</cmdsynopsis>
</listitem>

<listitem>
<cmdsynopsis>
<command><link linkend="message-hook">message-hook</link></command>
<arg choice="plain">
<replaceable class="parameter">[!]pattern</replaceable>
</arg>
<arg choice="plain">
<replaceable class="parameter">command</replaceable>
</arg>
</cmdsynopsis>
</listitem>

<listitem>
<cmdsynopsis>
<command><link linkend="mime-lookup">mime_lookup</link></command>
<arg choice="plain">
<replaceable>mimetype</replaceable>
</arg>
<arg choice="opt" rep="repeat">
<replaceable>mimetype</replaceable>
</arg>

<command><link linkend="mime-lookup">unmime_lookup</link></command>
<group choice="req">
<arg choice="plain">
<replaceable>*</replaceable>
</arg>
<arg choice="plain" rep="repeat">
<replaceable>mimetype</replaceable>
</arg>
</group>
</cmdsynopsis>
</listitem>

<listitem>
<cmdsynopsis>
<command><link linkend="mono">mono</link></command>
<arg choice="plain">
<replaceable class="parameter">object</replaceable>
</arg>
<arg choice="plain">
<replaceable class="parameter">attribute</replaceable>
</arg>

<command><link linkend="mono">mono</link></command>
<group choice="req">
<arg choice="plain">
<option>header</option>
</arg>
<arg choice="plain">
<option>body</option>
</arg>
</group>
<arg choice="plain">
<replaceable class="parameter">attribute</replaceable>
</arg>
<arg choice="plain">
<replaceable class="parameter">regexp</replaceable>
</arg>

<command><link linkend="mono">mono</link></command>
<arg choice="plain">
<option>index</option>
</arg>
<arg choice="plain">
<replaceable class="parameter">attribute</replaceable>
</arg>
<arg choice="plain">
<replaceable class="parameter">pattern</replaceable>
</arg>

<command><link linkend="mono">unmono</link></command>
<group choice="req">
<arg choice="plain">
<option>index</option>
</arg>
<arg choice="plain">
<option>header</option>
</arg>
<arg choice="plain">
<option>body</option>
</arg>
</group>
<group choice="req">
<arg choice="plain">
<replaceable class="parameter">*</replaceable>
</arg>
<arg choice="plain" rep="repeat">
<replaceable class="parameter">pattern</replaceable>
</arg>
</group>
</cmdsynopsis>
</listitem>

<listitem>
<cmdsynopsis>
<command><link linkend="my-hdr">my_hdr</link></command>
<arg choice="plain">
<replaceable class="parameter">string</replaceable>
</arg>

<command><link linkend="my-hdr">unmy_hdr</link></command>
<group choice="req">
<arg choice="plain">
<replaceable class="parameter">*</replaceable>
</arg>
<arg choice="plain" rep="repeat">
<replaceable class="parameter">field</replaceable>
</arg>
</group>
</cmdsynopsis>
</listitem>

<listitem>
<cmdsynopsis>
<command><link linkend="push">push</link></command>
<arg choice="plain">
<replaceable class="parameter">string</replaceable>
</arg>
</cmdsynopsis>
</listitem>

<listitem>
<cmdsynopsis>
<command><link linkend="save-hook">save-hook</link></command>
<arg choice="plain">
<replaceable class="parameter">[!]pattern</replaceable>
</arg>
<arg choice="plain">
<replaceable class="parameter">mailbox</replaceable>
</arg>
</cmdsynopsis>
</listitem>

<listitem>
<cmdsynopsis>
<command><link linkend="score">score</link></command>
<arg choice="plain">
<replaceable class="parameter">pattern</replaceable>
</arg>
<arg choice="plain">
<replaceable class="parameter">value</replaceable>
</arg>

<command><link linkend="score">unscore</link></command>
<group choice="req">
<arg choice="plain">
<replaceable class="parameter">*</replaceable>
</arg>
<arg choice="plain" rep="repeat">
<replaceable class="parameter">pattern</replaceable>
</arg>
</group>
</cmdsynopsis>
</listitem>

<listitem>
<cmdsynopsis>
<command><link linkend="reply-hook">reply-hook</link></command>
<arg choice="plain">
<replaceable class="parameter">[!]pattern</replaceable>
</arg>
<arg choice="plain">
<replaceable class="parameter">command</replaceable>
</arg>
</cmdsynopsis>
</listitem>

<listitem>
<cmdsynopsis>
<command><link linkend="send-hook">send-hook</link></command>
<arg choice="plain">
<replaceable class="parameter">[!]pattern</replaceable>
</arg>
<arg choice="plain">
<replaceable class="parameter">command</replaceable>
</arg>
</cmdsynopsis>
</listitem>

<listitem>
<cmdsynopsis>
<command><link linkend="send2-hook">send2-hook</link></command>
<arg choice="plain">
<replaceable class="parameter">[!]pattern</replaceable>
</arg>
<arg choice="plain">
<replaceable class="parameter">command</replaceable>
</arg>
</cmdsynopsis>
</listitem>

<listitem>
<cmdsynopsis>
<command><link linkend="set">set</link></command>
<group choice="req">
<arg choice="plain">
<group choice="opt">
<arg choice="plain"><option>no</option></arg>
<arg choice="plain"><option>inv</option></arg>
</group>
<replaceable class="parameter">variable</replaceable>
</arg>
<arg choice="plain">
<replaceable class="parameter">variable=value</replaceable>
</arg>
</group>
<arg choice="opt" rep="repeat"></arg>

<command><link linkend="set">toggle</link></command>
<arg choice="plain">
<replaceable class="parameter">variable</replaceable>
</arg>
<arg choice="opt" rep="repeat">
<replaceable class="parameter">variable</replaceable>
</arg>

<command><link linkend="set">unset</link></command>
<arg choice="plain">
<replaceable class="parameter">variable</replaceable>
</arg>
<arg choice="opt" rep="repeat">
<replaceable class="parameter">variable</replaceable>
</arg>

<command><link linkend="set">reset</link></command>
<arg choice="plain">
<replaceable class="parameter">variable</replaceable>
</arg>
<arg choice="opt" rep="repeat">
<replaceable class="parameter">variable</replaceable>
</arg>
</cmdsynopsis>
</listitem>

<listitem>
<cmdsynopsis>
<command><link linkend="sidebar-whitelist">sidebar_whitelist</link></command>
<arg choice="plain">
<replaceable class="parameter">item</replaceable>
</arg>
<arg choice="plain">
<replaceable class="parameter">command</replaceable>
</arg>
</cmdsynopsis>
</listitem>
<listitem>
<cmdsynopsis>
<command><link linkend="source">source</link></command>
<arg choice="plain">
<replaceable class="parameter">filename</replaceable>
</arg>
</cmdsynopsis>
</listitem>

<listitem>
<cmdsynopsis>
<command><link linkend="spam">spam</link></command>
<arg choice="plain">
<replaceable class="parameter">pattern</replaceable>
</arg>
<arg choice="plain">
<replaceable class="parameter">format</replaceable>
</arg>

<command><link linkend="spam">nospam</link></command>
<group choice="req">
<arg choice="plain">
<replaceable class="parameter">*</replaceable>
</arg>
<arg choice="plain">
<replaceable class="parameter">pattern</replaceable>
</arg>
</group>
</cmdsynopsis>
</listitem>

<listitem>
<cmdsynopsis>
<command><link linkend="subscribe">subscribe</link></command>
<arg choice="opt" rep="repeat">
<option>-group</option>
<replaceable class="parameter">name</replaceable>
</arg>
<arg choice="plain">
<replaceable class="parameter">regexp</replaceable>
</arg>
<arg choice="opt" rep="repeat">
<replaceable class="parameter">regexp</replaceable>
</arg>

<command><link linkend="subscribe">unsubscribe</link></command>
<arg choice="opt" rep="repeat">
<option>-group</option>
<replaceable>name</replaceable>
</arg>
<group choice="req">
<arg choice="plain">
<replaceable class="parameter">*</replaceable>
</arg>
<arg choice="plain" rep="repeat">
<replaceable class="parameter">regexp</replaceable>
</arg>
</group>
</cmdsynopsis>
</listitem>

<listitem>
<cmdsynopsis>
<command><link linkend="unhook">unhook</link></command>
<group choice="req">
<arg choice="plain">
<replaceable class="parameter">*</replaceable>
</arg>
<arg choice="plain">
<replaceable class="parameter">hook-type</replaceable>
</arg>
</group>
</cmdsynopsis>
</listitem>

</itemizedlist>

</sect1>

<sect1 id="variables">
<title>Configuration Variables</title><|MERGE_RESOLUTION|>--- conflicted
+++ resolved
@@ -8931,7 +8931,6 @@
 
 </sect1>
 
-<<<<<<< HEAD
 <sect1 id="compress">
   <title>Compressed Folders Patch</title>
   <subtitle>Read from/write to compressed mailboxes</subtitle>
@@ -8943,25 +8942,11 @@
       To check if Mutt supports <quote>Compress Folders</quote>, look for
       <quote>+USE_COMPRESSED</quote> in the mutt version.
       See: <xref linkend="compile-time-features"/>.
-=======
-<sect1 id="cond-date">
-  <title>Conditional Dates Patch</title>
-  <subtitle>Use rules to choose date format</subtitle>
-
-  <sect2 id="cond-date-patch">
-    <title>Patch</title>
-
-    <para>
-      To check if Mutt supports <quote>Conditional Dates</quote>, look for
-      <quote>patch-cond-date</quote> in the mutt version.
-      See: <xref linkend="mutt-patches"/>.
->>>>>>> c180e153
     </para>
 
     <itemizedlist>
       <title>Dependencies:</title>
       <listitem><para>mutt-1.6.2</para></listitem>
-<<<<<<< HEAD
     </itemizedlist>
 
     <para>This patch is part of the <ulink url="http://www.neomutt.org/">NeoMutt Project</ulink>.</para>
@@ -9053,47 +9038,10 @@
             <entry>Append</entry>
             <entry>Effect</entry>
             <entry>Useful if</entry>
-=======
-      <listitem><para><link linkend="nested-if">nested-if patch</link></para></listitem>
-    </itemizedlist>
-
-    <para>
-      This patch is part of the <ulink url="http://www.neomutt.org/">NeoMutt Project</ulink>.
-    </para>
-  </sect2>
-
-  <sect2 id="cond-date-intro">
-    <title>Introduction</title>
-
-    <para>
-    The <quote>cond-date</quote> patch allows you to construct
-    <link linkend="index-format">$index_format</link> expressions based on the age of the email.
-    </para>
-
-    <para>
-    Mutt's default <literal>$index_format</literal> displays email dates in the
-    form: abbreviated-month day-of-month &mdash; <quote>Jan 14</quote>.
-    </para>
-
-    <para>
-    The format is configurable but only per-mailbox.  This patch allows you
-    to configure the display depending on the age of the email.
-    </para>
-
-    <table id="table-cond-date-scheme">
-      <title>Potential Formatting Scheme</title>
-      <tgroup cols="3">
-        <thead>
-          <row>
-            <entry>Email Sent</entry>
-            <entry>Format</entry>
-            <entry>Example</entry>
->>>>>>> c180e153
           </row>
         </thead>
         <tbody>
           <row>
-<<<<<<< HEAD
             <entry>Open</entry>
             <entry>-</entry>
             <entry>-</entry>
@@ -9122,32 +9070,11 @@
             <entry>Append</entry>
             <entry>Folder is readonly, but can be appended to</entry>
             <entry>You want to store emails, but never change them</entry>
-=======
-            <entry>Today</entry>
-            <entry><literal>%H:%M</literal></entry>
-            <entry>13:23</entry>
-          </row>
-          <row>
-            <entry>This Month</entry>
-            <entry><literal>%a %d</literal></entry>
-            <entry>Thu 17</entry>
-          </row>
-          <row>
-            <entry>This Year</entry>
-            <entry><literal>%b %d</literal></entry>
-            <entry>Dec 10</entry>
-          </row>
-          <row>
-            <entry>Older than 1 Year</entry>
-            <entry><literal>%m/%y</literal></entry>
-            <entry>06/14</entry>
->>>>>>> c180e153
           </row>
         </tbody>
       </tgroup>
     </table>
 
-<<<<<<< HEAD
     <note>
       <para>The command:</para>
       <itemizedlist>
@@ -9384,227 +9311,82 @@
 </sect1>
 
 <sect1 id="cond-date">
-	<title>Conditional Dates Patch</title>
-	<subtitle>Use rules to choose date format</subtitle>
-
-	<sect2 id="cond-date-patch">
-		<title>Patch</title>
-
-		<para>
-			To check if Mutt supports <quote>Conditional Dates</quote>, look for
-			<quote>patch-cond-date</quote> in the mutt version.
-			See: <xref linkend="mutt-patches"/>.
-		</para>
-
-		<itemizedlist>
-			<title>Dependencies:</title>
-			<listitem><para>mutt-1.6.1</para></listitem>
-			<listitem><para><link linkend="nested-if">nested-if patch</link></para></listitem>
-		</itemizedlist>
-
-		<para>
-			This patch is part of the <ulink url="http://www.neomutt.org/">NeoMutt Project</ulink>.
-		</para>
-	</sect2>
-
-	<sect2 id="cond-date-intro">
-		<title>Introduction</title>
-
-		<para>
-		The <quote>cond-date</quote> patch allows you to construct
-		<link linkend="index-format">$index_format</link> expressions based on the age of the email.
-		</para>
-
-		<para>
-		Mutt's default <literal>$index_format</literal> displays email dates in the
-		form: abbreviated-month day-of-month &mdash; <quote>Jan 14</quote>.
-		</para>
-
-		<para>
-		The format is configurable but only per-mailbox.  This patch allows you
-		to configure the display depending on the age of the email.
-		</para>
-
-		<table id="table-cond-date-scheme">
-			<title>Potential Formatting Scheme</title>
-			<tgroup cols="3">
-				<thead>
-					<row>
-						<entry>Email Sent</entry>
-						<entry>Format</entry>
-						<entry>Example</entry>
-					</row>
-				</thead>
-				<tbody>
-					<row>
-						<entry>Today</entry>
-						<entry><literal>%H:%M</literal></entry>
-						<entry>13:23</entry>
-					</row>
-					<row>
-						<entry>This Month</entry>
-						<entry><literal>%a %d</literal></entry>
-						<entry>Thu 17</entry>
-					</row>
-					<row>
-						<entry>This Year</entry>
-						<entry><literal>%b %d</literal></entry>
-						<entry>Dec 10</entry>
-					</row>
-					<row>
-						<entry>Older than 1 Year</entry>
-						<entry><literal>%m/%y</literal></entry>
-						<entry>06/14</entry>
-					</row>
-				</tbody>
-			</tgroup>
-		</table>
-
-		<para>
-        For an explanation of the date formatting strings, see
-        <literal>strftime(3).</literal>
-		</para>
-
-		<para>
-        By carefully picking your formats, the dates can remain
-        unambiguous and compact.
-		</para>
-
-		<para>
-		Mutt's conditional format strings have the form:
-		(whitespace introduced for clarity)
-		</para>
-
-		<screen>%? TEST ? TRUE &amp; FALSE ?</screen>
-
-		<para>
-		The examples below use the test <quote>%[</quote> &mdash; the date
-		of the message in the local timezone.  They will also work with
-		<quote>%(</quote> &mdash; the local time that the message arrived.
-		</para>
-
-		<para>
-		The date tests are of the form:
-		</para>
-
-		<screen>%[nX? TRUE &amp; FALSE ?</screen>
-
-		<itemizedlist>
-		<listitem><para><quote>n</quote> is an optional count (defaults to 1 if missing)</para></listitem>
-		<listitem><para><quote>X</quote> is the time period</para></listitem>
-		</itemizedlist>
-
-		<table id="table-cond-date-format-codes">
-			<title>Date Formatting Codes</title>
-			<tgroup cols="2">
-				<thead>
-					<row>
-						<entry>Letter</entry>
-						<entry>Time Period</entry>
-					</row>
-				</thead>
-				<tbody>
-					<row>
-						<entry>y</entry>
-						<entry>Years</entry>
-					</row>
-					<row>
-						<entry>m</entry>
-						<entry>Months</entry>
-					</row>
-					<row>
-						<entry>w</entry>
-						<entry>Weeks</entry>
-					</row>
-					<row>
-						<entry>d</entry>
-						<entry>Days</entry>
-					</row>
-					<row>
-						<entry>H</entry>
-						<entry>Hours</entry>
-					</row>
-					<row>
-						<entry>M</entry>
-						<entry>Minutes</entry>
-					</row>
-				</tbody>
-			</tgroup>
-		</table>
-
-		<table id="table-cond-date-example-tests">
-			<title>Example Date Tests</title>
-			<tgroup cols="2">
-				<thead>
-					<row>
-						<entry>Test</entry>
-						<entry>Meaning</entry>
-					</row>
-				</thead>
-				<tbody>
-					<row>
-						<entry><literal>%[y</literal></entry>
-						<entry>This year</entry>
-					</row>
-					<row>
-						<entry><literal>%[1y</literal></entry>
-						<entry>This year</entry>
-					</row>
-					<row>
-						<entry><literal>%[6m</literal></entry>
-						<entry>In the last 6 months</entry>
-					</row>
-					<row>
-						<entry><literal>%[w</literal></entry>
-						<entry>This week</entry>
-					</row>
-					<row>
-						<entry><literal>%[d</literal></entry>
-						<entry>Today</entry>
-					</row>
-					<row>
-						<entry><literal>%[4H</literal></entry>
-						<entry>In the last 4 hours</entry>
-					</row>
-				</tbody>
-			</tgroup>
-		</table>
-
-		<sect3 id="cond-date-example1">
-			<title>Example 1</title>
-
-			<para>We start with a one-condition test.</para>
-
-			<table id="table-cond-date-example1">
-				<title>Example 1</title>
-				<tgroup cols="4">
-					<thead>
-						<row>
-							<entry>Test</entry>
-							<entry>Date Range</entry>
-							<entry>Format String</entry>
-							<entry>Example</entry>
-						</row>
-					</thead>
-					<tbody>
-						<row>
-							<entry><literal>%[1m</literal></entry>
-							<entry>This month</entry>
-							<entry><literal>%[%b %d]</literal></entry>
-							<entry>Dec 10</entry>
-						</row>
-						<row>
-							<entry></entry>
-							<entry>Older</entry>
-							<entry><literal>%[%Y-%m-%d]</literal></entry>
-							<entry>2015-04-23</entry>
-						</row>
-					</tbody>
-				</tgroup>
-			</table>
-
-			<para>The $index_format string would contain:</para>
-=======
+  <title>Conditional Dates Patch</title>
+  <subtitle>Use rules to choose date format</subtitle>
+
+  <sect2 id="cond-date-patch">
+    <title>Patch</title>
+
+    <para>
+      To check if Mutt supports <quote>Conditional Dates</quote>, look for
+      <quote>patch-cond-date</quote> in the mutt version.
+      See: <xref linkend="mutt-patches"/>.
+    </para>
+
+    <itemizedlist>
+      <title>Dependencies:</title>
+      <listitem><para>mutt-1.6.2</para></listitem>
+      <listitem><para><link linkend="nested-if">nested-if patch</link></para></listitem>
+    </itemizedlist>
+
+    <para>
+      This patch is part of the <ulink url="http://www.neomutt.org/">NeoMutt Project</ulink>.
+    </para>
+  </sect2>
+
+  <sect2 id="cond-date-intro">
+    <title>Introduction</title>
+
+    <para>
+    The <quote>cond-date</quote> patch allows you to construct
+    <link linkend="index-format">$index_format</link> expressions based on the age of the email.
+    </para>
+
+    <para>
+    Mutt's default <literal>$index_format</literal> displays email dates in the
+    form: abbreviated-month day-of-month &mdash; <quote>Jan 14</quote>.
+    </para>
+
+    <para>
+    The format is configurable but only per-mailbox.  This patch allows you
+    to configure the display depending on the age of the email.
+    </para>
+
+    <table id="table-cond-date-scheme">
+      <title>Potential Formatting Scheme</title>
+      <tgroup cols="3">
+        <thead>
+          <row>
+            <entry>Email Sent</entry>
+            <entry>Format</entry>
+            <entry>Example</entry>
+          </row>
+        </thead>
+        <tbody>
+          <row>
+            <entry>Today</entry>
+            <entry><literal>%H:%M</literal></entry>
+            <entry>13:23</entry>
+          </row>
+          <row>
+            <entry>This Month</entry>
+            <entry><literal>%a %d</literal></entry>
+            <entry>Thu 17</entry>
+          </row>
+          <row>
+            <entry>This Year</entry>
+            <entry><literal>%b %d</literal></entry>
+            <entry>Dec 10</entry>
+          </row>
+          <row>
+            <entry>Older than 1 Year</entry>
+            <entry><literal>%m/%y</literal></entry>
+            <entry>06/14</entry>
+          </row>
+        </tbody>
+      </tgroup>
+    </table>
+
     <para>
         For an explanation of the date formatting strings, see
         <literal>strftime(3).</literal>
@@ -9749,80 +9531,20 @@
       </table>
 
       <para>The $index_format string would contain:</para>
->>>>>>> c180e153
 <screen>
 %?[1m?%[%b %d]&amp;%[%Y-%m-%d]?
 </screen>
  
-<<<<<<< HEAD
-			<para>
-				Reparsed a little, for clarity, you can see the
-				test condition and the two format strings.
-			</para>
-=======
       <para>
         Reparsed a little, for clarity, you can see the
         test condition and the two format strings.
       </para>
->>>>>>> c180e153
 
 <screen>
 %?[1m?        &amp;           ?
       %[%b %d] %[%Y-%m-%d]
 </screen>
 
-<<<<<<< HEAD
-		</sect3>
-
-		<sect3 id="cond-date-example2">
-			<title>Example 2</title>
-
-			<para>
-			This example contains three test conditions and four date formats.
-			</para>
-
-			<table id="table-cond-date-example2">
-				<title>Example 2</title>
-				<tgroup cols="4">
-					<thead>
-						<row>
-							<entry>Test</entry>
-							<entry>Date Range</entry>
-							<entry>Format String</entry>
-							<entry>Example</entry>
-						</row>
-					</thead>
-					<tbody>
-						<row>
-							<entry><literal>%[d</literal></entry>
-							<entry>Today</entry>
-							<entry><literal>%[%H:%M ] </literal></entry>
-							<entry>12:34</entry>
-						</row>
-						<row>
-							<entry><literal>%[m</literal></entry>
-							<entry>This month</entry>
-							<entry><literal>%[%a %d]</literal></entry>
-							<entry>Thu 12</entry>
-						</row>
-						<row>
-							<entry><literal>%[y</literal></entry>
-							<entry>This year</entry>
-							<entry><literal>%[%b %d]</literal></entry>
-							<entry>Dec 10</entry>
-						</row>
-						<row>
-							<entry></entry>
-							<entry>Older</entry>
-							<entry><literal>%[%m/%y ]</literal></entry>
-							<entry>06/15</entry>
-						</row>
-					</tbody>
-				</tgroup>
-			</table>
-
-			<para>The $index_format string would contain:</para>
-=======
     </sect3>
 
     <sect3 id="cond-date-example2">
@@ -9873,23 +9595,15 @@
       </table>
 
       <para>The $index_format string would contain:</para>
->>>>>>> c180e153
  
 <screen>
 %&lt;[y?%&lt;[m?%&lt;[d?%[%H:%M ]&amp;%[%a %d]&gt;&amp;%[%b %d]&gt;&amp;%[%m/%y ]&gt;
 </screen>
 
-<<<<<<< HEAD
-			<para>
-				Reparsed a little, for clarity, you can see the
-				test conditions and the four format strings.
-			</para>
-=======
       <para>
         Reparsed a little, for clarity, you can see the
         test conditions and the four format strings.
       </para>
->>>>>>> c180e153
 
 <screen>
 %&lt;[y?                                       &amp;%[%m/%y ]&gt;  Older
@@ -9898,70 +9612,20 @@
                %[%H:%M ]                                 Today
 </screen>
 
-<<<<<<< HEAD
-			<para>
-			This a another view of the same example, with some whitespace
-			for clarity.
-			</para>
-=======
       <para>
       This a another view of the same example, with some whitespace
       for clarity.
       </para>
->>>>>>> c180e153
 
 <screen>
 %&lt;[y? %&lt;[m? %&lt;[d? AAA &amp; BBB &gt; &amp; CCC &gt; &amp; DDD &gt;
 </screen>
 
-<<<<<<< HEAD
-			<literallayout>
-=======
       <literallayout>
->>>>>>> c180e153
 AAA = %[%H:%M ]
 BBB = %[%a %d]
 CCC = %[%b %d]
 DDD = %[%m/%y ]
-<<<<<<< HEAD
-			</literallayout>
-		</sect3>
-	</sect2>
-
-	<sect2 id="cond-date-variables">
-		<title>Variables</title>
-
-        <para>
-		The <quote>cond-date</quote> patch doesn't have any config of its own.
-		It modifies the behavior of the format strings.
-        </para>
-	</sect2>
-
-<!--
-	<sect2 id="cond-date-functions">
-		<title>Functions</title>
-		<para>None</para>
-	</sect2>
-
-	<sect2 id="cond-date-commands">
-		<title>Commands</title>
-		<para>None</para>
-	</sect2>
-
-	<sect2 id="cond-date-colors">
-		<title>Colors</title>
-		<para>None</para>
-	</sect2>
-
-	<sect2 id="cond-date-sort">
-		<title>Sort</title>
-		<para>None</para>
-	</sect2>
--->
-
-	<sect2 id="cond-date-muttrc">
-		<title>Muttrc</title>
-=======
       </literallayout>
     </sect3>
   </sect2>
@@ -9999,7 +9663,6 @@
 
   <sect2 id="cond-date-muttrc">
     <title>Muttrc</title>
->>>>>>> c180e153
 <screen>
 <emphasis role="comment"># Example Mutt config file for the 'index-color' feature.
 #
@@ -10018,41 +9681,40 @@
  
 # vim: syntax=muttrc</emphasis>
 </screen>
-<<<<<<< HEAD
-	</sect2>
-
-	<sect2 id="cond-date-see-also">
-		<title>See Also</title>
-
-		<itemizedlist>
-			<listitem><para><ulink url="http://www.neomutt.org/">NeoMutt Project</ulink></para></listitem>
-			<listitem><para><link linkend="index-format">$index_format</link></para></listitem>
-			<listitem><para><link linkend="nested-if">nested-if patch</link></para></listitem>
-			<listitem><para><literal>strftime(3)</literal></para></listitem>
-		</itemizedlist>
-	</sect2>
-
-	<sect2 id="cond-date-known-bugs">
-		<title>Known Bugs</title>
-
-		<para>
-			Date parsing doesn't quite do what you expect.
-			<quote>1w</quote> doesn't mean the <quote>in the last 7 days</quote>, but
-			<quote><emphasis>this</emphasis> week</quote>.  This doesn't match
-			the normal Mutt behaviour: for example <literal>~d>1w</literal>
-			means emails dated in the last 7 days.
-		</para>
-
-	</sect2>
-
-	<sect2 id="cond-date-credits">
-		<title>Credits</title>
-		<itemizedlist>
-		<listitem><para>Aaron Schrab <email>aaron@schrab.com</email></para></listitem>
-		<listitem><para>Eric Davis <email>edavis@insanum.com</email></para></listitem>
-		<listitem><para>Richard Russon <email>rich@flatcap.org</email></para></listitem>
-		</itemizedlist>
-	</sect2>
+  </sect2>
+
+  <sect2 id="cond-date-see-also">
+    <title>See Also</title>
+
+    <itemizedlist>
+      <listitem><para><ulink url="http://www.neomutt.org/">NeoMutt Project</ulink></para></listitem>
+      <listitem><para><link linkend="index-format">$index_format</link></para></listitem>
+      <listitem><para><link linkend="nested-if">nested-if patch</link></para></listitem>
+      <listitem><para><literal>strftime(3)</literal></para></listitem>
+    </itemizedlist>
+  </sect2>
+
+  <sect2 id="cond-date-known-bugs">
+    <title>Known Bugs</title>
+
+    <para>
+      Date parsing doesn't quite do what you expect.
+      <quote>1w</quote> doesn't mean the <quote>in the last 7 days</quote>, but
+      <quote><emphasis>this</emphasis> week</quote>.  This doesn't match
+      the normal Mutt behaviour: for example <literal>~d>1w</literal>
+      means emails dated in the last 7 days.
+    </para>
+
+  </sect2>
+
+  <sect2 id="cond-date-credits">
+    <title>Credits</title>
+    <itemizedlist>
+    <listitem><para>Aaron Schrab <email>aaron@schrab.com</email></para></listitem>
+    <listitem><para>Eric Davis <email>edavis@insanum.com</email></para></listitem>
+    <listitem><para>Richard Russon <email>rich@flatcap.org</email></para></listitem>
+    </itemizedlist>
+  </sect2>
 </sect1>
 
 <sect1 id="fmemopen">
@@ -12351,45 +12013,11 @@
     <listitem><para>Steve Kemp <email>steve@steve.org.uk</email></para></listitem>
     <listitem><para>Terry Chan <email>tchan@lunar-linux.org</email></para></listitem>
     <listitem><para>Tyler Earnest <email>tylere@rne.st</email></para></listitem>
-=======
-  </sect2>
-
-  <sect2 id="cond-date-see-also">
-    <title>See Also</title>
-
-    <itemizedlist>
-      <listitem><para><ulink url="http://www.neomutt.org/">NeoMutt Project</ulink></para></listitem>
-      <listitem><para><link linkend="index-format">$index_format</link></para></listitem>
-      <listitem><para><link linkend="nested-if">nested-if patch</link></para></listitem>
-      <listitem><para><literal>strftime(3)</literal></para></listitem>
-    </itemizedlist>
-  </sect2>
-
-  <sect2 id="cond-date-known-bugs">
-    <title>Known Bugs</title>
-
-    <para>
-      Date parsing doesn't quite do what you expect.
-      <quote>1w</quote> doesn't mean the <quote>in the last 7 days</quote>, but
-      <quote><emphasis>this</emphasis> week</quote>.  This doesn't match
-      the normal Mutt behaviour: for example <literal>~d>1w</literal>
-      means emails dated in the last 7 days.
-    </para>
-
-  </sect2>
-
-  <sect2 id="cond-date-credits">
-    <title>Credits</title>
-    <itemizedlist>
-    <listitem><para>Aaron Schrab <email>aaron@schrab.com</email></para></listitem>
-    <listitem><para>Eric Davis <email>edavis@insanum.com</email></para></listitem>
->>>>>>> c180e153
     <listitem><para>Richard Russon <email>rich@flatcap.org</email></para></listitem>
     </itemizedlist>
   </sect2>
 </sect1>
 
-<<<<<<< HEAD
 <sect1 id="skip-quoted-patch">
 	<title>Skip-Quoted Patch</title>
 	<subtitle>Leave some context visible</subtitle>
@@ -12990,8 +12618,6 @@
 	</sect2>
 </sect1>
 
-=======
->>>>>>> c180e153
 </chapter>
 
 <chapter id="security">
