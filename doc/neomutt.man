--- conflicted
+++ resolved
@@ -195,13 +195,8 @@
 User's personal mapping between MIME types and file extensions.
 .IP "@sysconfdir@/mime.types"
 System mapping between MIME types and file extensions.
-<<<<<<< HEAD
-.IP "/usr/share/doc/neomutt/manual.txt.gz"
-The Mutt manual.
-=======
 .IP "@docdir@/manual.txt"
 The Neomutt manual.
->>>>>>> ae612851
 .SH BUGS
 .PP
 See https://github.com/neomutt/neomutt/issues
