--- conflicted
+++ resolved
@@ -36,15 +36,12 @@
 COLOR_LINE *ColorBodyList = NULL;
 COLOR_LINE *ColorStatusList = NULL;
 COLOR_LINE *ColorIndexList = NULL;
-<<<<<<< HEAD
 COLOR_LINE *ColorIndexAuthorList = NULL;
 COLOR_LINE *ColorIndexFlagsList = NULL;
 COLOR_LINE *ColorIndexSubjectList = NULL;
-=======
 #ifdef USE_NOTMUCH
 COLOR_LINE *ColorIndexTagList = NULL;
 #endif
->>>>>>> 8ffa4732
 
 /* local to this file */
 static int ColorQuoteSize;
@@ -103,7 +100,6 @@
   { "bold",		MT_COLOR_BOLD },
   { "underline",	MT_COLOR_UNDERLINE },
   { "index",		MT_COLOR_INDEX },
-<<<<<<< HEAD
   { "progress",		MT_COLOR_PROGRESS },
   { "index_author",	MT_COLOR_INDEX_AUTHOR },
   { "index_collapsed",	MT_COLOR_INDEX_COLLAPSED },
@@ -113,12 +109,10 @@
   { "index_number",	MT_COLOR_INDEX_NUMBER },
   { "index_size",	MT_COLOR_INDEX_SIZE },
   { "index_subject",	MT_COLOR_INDEX_SUBJECT },
-=======
 #ifdef USE_NOTMUCH
   { "index_tag",	MT_COLOR_INDEX_TAG },
   { "index_tags",	MT_COLOR_INDEX_TAGS },
 #endif
->>>>>>> 8ffa4732
   { "prompt",		MT_COLOR_PROMPT },
 #ifdef USE_SIDEBAR
   { "sidebar_divider",	MT_COLOR_DIVIDER },
@@ -533,7 +527,6 @@
     return 0;
   }
 
-<<<<<<< HEAD
   if (object == MT_COLOR_BODY)
     mutt_do_uncolor (buf, s, &ColorBodyList, &do_cache, parse_uncolor);
   else if (object == MT_COLOR_HEADER)
@@ -546,51 +539,10 @@
     mutt_do_uncolor (buf, s, &ColorIndexFlagsList, &do_cache, parse_uncolor);
   else if (object == MT_COLOR_INDEX_SUBJECT)
     mutt_do_uncolor (buf, s, &ColorIndexSubjectList, &do_cache, parse_uncolor);
-=======
-#if 0 /* MERGE with "index-color" patch */
 #ifdef USE_NOTMUCH
   else if (object == MT_COLOR_INDEX_TAG)
     mutt_do_uncolor(buf, s, &ColorIndexTagList, &do_cache, parse_uncolor);
 #endif
-#endif
-  do
-  {
-    mutt_extract_token (buf, s, 0);
-    if (!mutt_strcmp ("*", buf->data))
-    {
-      for (tmp = *list; tmp; )
-      {
-        if (!do_cache)
-	  do_cache = 1;
-	last = tmp;
-	tmp = tmp->next;
-	mutt_free_color_line(&last, parse_uncolor);
-      }
-      *list = NULL;
-    }
-    else
-    {
-      for (last = NULL, tmp = *list; tmp; last = tmp, tmp = tmp->next)
-      {
-	if (!mutt_strcmp (buf->data, tmp->pattern))
-	{
-          if (!do_cache)
-	    do_cache = 1;
-	  dprint(1,(debugfile,"Freeing pattern \"%s\" from color list\n",
-	                       tmp->pattern));
-	  if (last)
-	    last->next = tmp->next;
-	  else
-	    *list = tmp->next;
-	  mutt_free_color_line(&tmp, parse_uncolor);
-	  break;
-	}
-      }
-    }
-  }
-  while (MoreArgs (s));
-
->>>>>>> 8ffa4732
 
   if (do_cache && !option (OPTNOCURSES))
   {
@@ -602,6 +554,7 @@
   }
   return (0);
 }
+
 
 static int 
 add_pattern (COLOR_LINE **top, const char *s, int sensitive,
@@ -830,22 +783,15 @@
 
   /* extract a regular expression if needed */
   
-<<<<<<< HEAD
   if ((object == MT_COLOR_BODY) ||
       (object == MT_COLOR_HEADER) ||
       (object == MT_COLOR_INDEX) ||
       (object == MT_COLOR_INDEX_AUTHOR) ||
       (object == MT_COLOR_INDEX_FLAGS) ||
-      (object == MT_COLOR_INDEX_SUBJECT))
-=======
-#if 0 /* MERGE with "index-color" patch */
 #ifdef USE_NOTMUCH
-      || (object == MT_COLOR_INDEX_TAG)
-#endif
-#endif
-  if (object == MT_COLOR_HEADER || object == MT_COLOR_BODY || object == MT_COLOR_INDEX)
->>>>>>> 8ffa4732
-  {
+      (object == MT_COLOR_INDEX_TAG) ||
+#endif
+      (object == MT_COLOR_INDEX_SUBJECT)) {
     if (!MoreArgs (s))
     {
       strfcpy (err->data, _("too few arguments"), err->dsize);
@@ -935,7 +881,7 @@
   else if (object == MT_COLOR_INDEX_TAG)
   {
     r = add_pattern (&ColorIndexTagList, buf->data, 1,
-		    fg, bg, attr, err, 1);
+		    fg, bg, attr, err, 1, match);
     set_option (OPTFORCEREDRAWINDEX);
   }
 #endif
